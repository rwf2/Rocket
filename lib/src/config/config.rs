--- conflicted
+++ resolved
@@ -12,31 +12,6 @@
 use logger::LoggingLevel;
 use http::Key;
 
-<<<<<<< HEAD
-pub enum SecretKey {
-    Generated(Key),
-    Provided(Key)
-}
-
-impl SecretKey {
-    #[inline]
-    pub fn kind(&self) -> &'static str {
-        match *self {
-            SecretKey::Generated(_) => "generated",
-            SecretKey::Provided(_) => "provided",
-        }
-    }
-
-    #[inline]
-    fn inner(&self) -> &Key {
-        match *self {
-            SecretKey::Generated(ref key) | SecretKey::Provided(ref key) => key
-        }
-    }
-}
-
-=======
->>>>>>> 30fac329
 /// Structure for Rocket application configuration.
 ///
 /// A `Config` structure is typically built using the [build](#method.build)
@@ -65,8 +40,8 @@
     pub workers: u16,
     /// How much information to log.
     pub log_level: LoggingLevel,
-    /// The session key.
-    pub(crate) session_key: SessionKey,
+    /// The secret key.
+    pub(crate) secret_key: SecretKey,
     /// TLS configuration.
     pub(crate) tls: Option<TlsConfig>,
     /// Streaming read size limits.
@@ -75,11 +50,6 @@
     pub extras: HashMap<String, Value>,
     /// The path to the configuration file this config belongs to.
     pub config_path: PathBuf,
-<<<<<<< HEAD
-    /// The secret key.
-    pub(crate) secret_key: SecretKey,
-=======
->>>>>>> 30fac329
 }
 
 macro_rules! config_from_raw {
@@ -172,13 +142,9 @@
                     port: 8000,
                     workers: default_workers,
                     log_level: LoggingLevel::Normal,
-<<<<<<< HEAD
                     secret_key: key,
-=======
-                    session_key: key,
                     tls: None,
                     limits: Limits::default(),
->>>>>>> 30fac329
                     extras: HashMap::new(),
                     config_path: config_path,
                 }
@@ -190,13 +156,9 @@
                     port: 80,
                     workers: default_workers,
                     log_level: LoggingLevel::Normal,
-<<<<<<< HEAD
                     secret_key: key,
-=======
-                    session_key: key,
                     tls: None,
                     limits: Limits::default(),
->>>>>>> 30fac329
                     extras: HashMap::new(),
                     config_path: config_path,
                 }
@@ -208,13 +170,9 @@
                     port: 80,
                     workers: default_workers,
                     log_level: LoggingLevel::Critical,
-<<<<<<< HEAD
                     secret_key: key,
-=======
-                    session_key: key,
                     tls: None,
                     limits: Limits::default(),
->>>>>>> 30fac329
                     extras: HashMap::new(),
                     config_path: config_path,
                 }
@@ -246,43 +204,7 @@
     ///   * **port**: Integer (16-bit unsigned)
     ///   * **workers**: Integer (16-bit unsigned)
     ///   * **log**: String
-<<<<<<< HEAD
     ///   * **secret_key**: String (192-bit base64)
-    pub(crate) fn set_raw(&mut self, name: &str, val: &Value) -> config::Result<()> {
-        if name == "address" {
-            let address_str = parse!(self, name, val, as_str, "a string")?;
-            self.set_address(address_str)?;
-        } else if name == "port" {
-            let port = parse!(self, name, val, as_integer, "an integer")?;
-            if port < 0 || port > (u16::max_value() as i64) {
-                return Err(self.bad_type(name, val.type_str(), "a 16-bit unsigned integer"))
-            }
-
-            self.set_port(port as u16);
-        } else if name == "workers" {
-            let workers = parse!(self, name, val, as_integer, "an integer")?;
-            if workers < 0 || workers > (u16::max_value() as i64) {
-                return Err(self.bad_type(name, val.type_str(), "a 16-bit unsigned integer"));
-            }
-
-            self.set_workers(workers as u16);
-        } else if name == "secret_key" {
-            let key = parse!(self, name, val, as_str, "a string")?;
-            self.set_secret_key(key)?;
-        } else if name == "log" {
-            let level_str = parse!(self, name, val, as_str, "a string")?;
-            let expect = "log level ('normal', 'critical', 'debug')";
-            match level_str.parse() {
-                Ok(level) => self.set_log_level(level),
-                Err(_) => return Err(self.bad_type(name, val.type_str(), expect))
-            }
-        } else {
-            self.extras.insert(name.into(), val.clone());
-        }
-
-        Ok(())
-=======
-    ///   * **session_key**: String (192-bit base64)
     ///   * **tls**: Table (`certs` (path as String), `key` (path as String))
     pub(crate) fn set_raw(&mut self, name: &str, val: &Value) -> Result<()> {
         let (id, ok) = (|val| val, |_| Ok(()));
@@ -290,7 +212,7 @@
             address => (str, set_address, id),
             port => (u16, set_port, ok),
             workers => (u16, set_workers, ok),
-            session_key => (str, set_session_key, id),
+            secret_key => (str, set_secret_key, id),
             log => (log_level, set_log_level, ok),
             tls => (tls_config, set_raw_tls, id),
             limits => (limits, set_limits, ok)
@@ -299,7 +221,6 @@
                 Ok(())
             }
         )
->>>>>>> 30fac329
     }
 
     /// Sets the root directory of this configuration to `root`.
@@ -414,11 +335,7 @@
     /// # Ok(())
     /// # }
     /// ```
-<<<<<<< HEAD
-    pub fn set_secret_key<K: Into<String>>(&mut self, key: K) -> config::Result<()> {
-=======
-    pub fn set_session_key<K: Into<String>>(&mut self, key: K) -> Result<()> {
->>>>>>> 30fac329
+    pub fn set_secret_key<K: Into<String>>(&mut self, key: K) -> Result<()> {
         let key = key.into();
         let error = self.bad_type("secret_key", "string",
                                   "a 256-bit base64 encoded string");
