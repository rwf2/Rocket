--- conflicted
+++ resolved
@@ -71,36 +71,24 @@
 //! port = 8000
 //! workers = max(number_of_cpus, 2)
 //! log = "normal"
-<<<<<<< HEAD
 //! secret_key = [randomly generated at launch]
-=======
-//! session_key = [randomly generated at launch]
 //! limits = { forms = 32768 }
->>>>>>> 30fac329
 //!
 //! [staging]
 //! address = "0.0.0.0"
 //! port = 80
 //! workers = max(number_of_cpus, 2)
 //! log = "normal"
-<<<<<<< HEAD
 //! secret_key = [randomly generated at launch]
-=======
-//! session_key = [randomly generated at launch]
 //! limits = { forms = 32768 }
->>>>>>> 30fac329
 //!
 //! [production]
 //! address = "0.0.0.0"
 //! port = 80
 //! workers = max(number_of_cpus, 2)
 //! log = "critical"
-<<<<<<< HEAD
 //! secret_key = [randomly generated at launch]
-=======
-//! session_key = [randomly generated at launch]
 //! limits = { forms = 32768 }
->>>>>>> 30fac329
 //! ```
 //!
 //! The `workers` and `secret_key` default parameters are computed by Rocket
