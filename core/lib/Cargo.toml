[package]
name = "rocket"
version = "0.5.0-dev"
authors = ["Sergio Benitez <sb@sergio.bz>"]
description = """
Web framework with a focus on usability, security, extensibility, and speed.
"""
documentation = "https://api.rocket.rs/v0.5/rocket/"
homepage = "https://rocket.rs"
repository = "https://github.com/SergioBenitez/Rocket"
readme = "../../README.md"
keywords = ["rocket", "web", "framework", "server"]
license = "MIT OR Apache-2.0"
build = "build.rs"
categories = ["web-programming::http-server"]
edition = "2018"

[package.metadata.docs.rs]
all-features = true

[features]
default = ["private-cookies"]
tls = ["rocket_http/tls"]
private-cookies = ["rocket_http/private-cookies"]

[dependencies]
rocket_codegen = { version = "0.5.0-dev", path = "../codegen" }
rocket_http = { version = "0.5.0-dev", path = "../http" }
futures = "0.3.0"
yansi = "0.5"
log = { version = "0.4", features = ["std"] }
toml = "0.5"
num_cpus = "1.0"
state = "0.4.1"
time = "0.2.11"
memchr = "2" # TODO: Use pear instead.
binascii = "0.1"
atty = "0.2"
async-trait = "0.1"
ref-cast = "1.0"
atomic = "0.4"
<<<<<<< HEAD
tracing = "0.1.19"
=======
ubyte = "0.9.1"

[dependencies.pear]
git = "https://github.com/SergioBenitez/Pear.git"
rev = "4b68055"
>>>>>>> 549c9241

[dependencies.tokio]
version = "0.2.9"
features = ["fs", "io-std", "io-util", "rt-threaded", "sync", "signal", "macros"]

[dependencies.tracing-subscriber]
version = "0.2.9"
default-features = false
features = ["fmt", "env-filter", "smallvec"]

[dependencies.tracing-futures]
version = "0.2"
default-features = false
features = ["std-future"]

[build-dependencies]
yansi = "0.5"
version_check = "0.9.1"

[dev-dependencies]
bencher = "0.1"
# TODO: Find a way to not depend on this.
lazy_static = "1.0"

[[bench]]
name = "format-routing"
harness = false

[[bench]]
name = "ranked-routing"
harness = false

[[bench]]
name = "simple-routing"
harness = false<|MERGE_RESOLUTION|>--- conflicted
+++ resolved
@@ -39,15 +39,12 @@
 async-trait = "0.1"
 ref-cast = "1.0"
 atomic = "0.4"
-<<<<<<< HEAD
 tracing = "0.1.19"
-=======
 ubyte = "0.9.1"
 
 [dependencies.pear]
 git = "https://github.com/SergioBenitez/Pear.git"
 rev = "4b68055"
->>>>>>> 549c9241
 
 [dependencies.tokio]
 version = "0.2.9"
