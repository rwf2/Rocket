[package]
name = "rocket"
version = "0.5.0-dev"
authors = ["Sergio Benitez <sb@sergio.bz>"]
description = """
Web framework with a focus on usability, security, extensibility, and speed.
"""
documentation = "https://api.rocket.rs/master/rocket/"
homepage = "https://rocket.rs"
repository = "https://github.com/SergioBenitez/Rocket"
readme = "../../README.md"
keywords = ["rocket", "web", "framework", "server"]
license = "MIT OR Apache-2.0"
build = "build.rs"
categories = ["web-programming::http-server"]
edition = "2018"

[package.metadata.docs.rs]
all-features = true

[features]
default = []
tls = ["rocket_http/tls"]
secrets = ["rocket_http/private-cookies"]

[dependencies]
rocket_codegen = { version = "0.5.0-dev", path = "../codegen" }
rocket_http = { version = "0.5.0-dev", path = "../http" }
futures = "0.3.0"
yansi = "0.5"
log = { version = "0.4", features = ["std"] }
num_cpus = "1.0"
state = "0.4.1"
time = "0.2.11"
memchr = "2" # TODO: Use pear instead.
binascii = "0.1"
atty = "0.2"
async-trait = "0.1"
ref-cast = "1.0"
<<<<<<< HEAD
atomic = "0.4"
tracing = "0.1.19"
ubyte = "0.9.1"

[dependencies.pear]
git = "https://github.com/SergioBenitez/Pear.git"
rev = "4b68055"
=======
atomic = "0.5"
parking_lot = "0.11"
ubyte = {version = "0.10", features = ["serde"] }
serde = { version = "1.0", features = ["derive"] }
figment = { version = "0.9.2", features = ["toml", "env"] }
rand = "0.7"
either = "1"
tracing = "0.1.19"
>>>>>>> eeeab889

[dependencies.tokio]
version = "0.2.9"
features = ["fs", "io-std", "io-util", "rt-threaded", "sync", "signal", "macros"]

[dependencies.tracing-subscriber]
version = "0.2.9"
default-features = false
features = ["fmt", "env-filter", "smallvec"]

[dependencies.tracing-futures]
version = "0.2"
default-features = false
features = ["std-future"]

[build-dependencies]
yansi = "0.5"
version_check = "0.9.1"

[dev-dependencies]
bencher = "0.1"
figment = { version = "0.9.2", features = ["test"] }

[[bench]]
name = "format-routing"
harness = false

[[bench]]
name = "ranked-routing"
harness = false

[[bench]]
name = "simple-routing"
harness = false<|MERGE_RESOLUTION|>--- conflicted
+++ resolved
@@ -37,15 +37,6 @@
 atty = "0.2"
 async-trait = "0.1"
 ref-cast = "1.0"
-<<<<<<< HEAD
-atomic = "0.4"
-tracing = "0.1.19"
-ubyte = "0.9.1"
-
-[dependencies.pear]
-git = "https://github.com/SergioBenitez/Pear.git"
-rev = "4b68055"
-=======
 atomic = "0.5"
 parking_lot = "0.11"
 ubyte = {version = "0.10", features = ["serde"] }
@@ -54,7 +45,6 @@
 rand = "0.7"
 either = "1"
 tracing = "0.1.19"
->>>>>>> eeeab889
 
 [dependencies.tokio]
 version = "0.2.9"
