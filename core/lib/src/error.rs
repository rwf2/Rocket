--- conflicted
+++ resolved
@@ -177,16 +177,6 @@
                 info!(parent: &span, "{}", e);
                 panic!("aborting due to i/o error");
             }
-<<<<<<< HEAD
-            LaunchErrorKind::Collision(ref collisions) => {
-                let span = error_span!("collisions", "Rocket failed to launch due to the following routing collisions:");
-                let _e = span.enter();
-                for &(ref a, ref b) in collisions {
-                    info!("{} {} {}", a, Paint::red("collides with").italic(), b)
-                }
-
-                info!("Note: Collisions can usually be resolved by ranking routes.");
-=======
             ErrorKind::Collision(ref collisions) => {
                 let span = error_span!("collisions", "Rocket failed to launch due to the following routing collisions:");
                 for &(ref a, ref b) in collisions {
@@ -194,17 +184,12 @@
                 }
 
                 info!(parent: &span, "Note: Collisions can usually be resolved by ranking routes.");
->>>>>>> eeeab889
                 panic!("route collisions detected");
             }
             ErrorKind::FailedFairings(ref failures) => {
                 let span = error_span!("fairing_error", "Rocket failed to launch due to failing fairings:");
                 for fairing in failures {
-<<<<<<< HEAD
-                    info!("{}", fairing);
-=======
                     info!(parent: &span, "{}", fairing);
->>>>>>> eeeab889
                 }
 
                 panic!("aborting due to launch fairing failure");
