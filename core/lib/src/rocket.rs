use std::{io, mem};
use std::sync::Arc;
use std::collections::HashMap;

#[allow(unused_imports)]
use futures::future::FutureExt;
use futures::stream::StreamExt;
use futures::future::{Future, BoxFuture};
use tokio::sync::{mpsc, oneshot};
use ref_cast::RefCast;

use yansi::Paint;
use state::Container;

use crate::{trace, handler};
use crate::config::{Config, FullConfig, ConfigError, LoggedValue};
use crate::request::{Request, FormItems};
use crate::data::Data;
use crate::catcher::Catcher;
use crate::response::{Body, Response};
use crate::router::{Router, Route};
use crate::outcome::Outcome;
use crate::error::{LaunchError, LaunchErrorKind};
use crate::fairing::{Fairing, Fairings};
use crate::trace::PaintExt;
use crate::ext::AsyncReadExt;
<<<<<<< HEAD
use crate::shutdown::{ShutdownHandle, ShutdownHandleManaged};
use tracing_futures::Instrument;
=======
use crate::shutdown::Shutdown;
>>>>>>> 549c9241

use crate::http::{Method, Status, Header};
use crate::http::private::{Listener, Connection, Incoming};
use crate::http::hyper::{self, header};
use crate::http::uri::Origin;

/// The main `Rocket` type: used to mount routes and catchers and launch the
/// application.
pub struct Rocket {
    pub(crate) config: Config,
    pub(crate) managed_state: Container,
    manifest: Vec<PreLaunchOp>,
    router: Router,
    default_catcher: Option<Catcher>,
    catchers: HashMap<u16, Catcher>,
    fairings: Fairings,
    shutdown_receiver: Option<mpsc::Receiver<()>>,
    pub(crate) shutdown_handle: Shutdown,
}

/// An operation that occurs prior to launching a Rocket instance.
enum PreLaunchOp {
    Mount(Origin<'static>, Vec<Route>),
    Register(Vec<Catcher>),
    Manage(&'static str, Box<dyn FnOnce(&mut Container) + Send + Sync + 'static>),
    Attach(Box<dyn Fairing>),
}

/// A frozen view into the contents of an instance of `Rocket`.
///
/// Obtained via [`Rocket::inspect()`].
#[derive(RefCast)]
#[repr(transparent)]
pub struct Cargo(Rocket);

// A token returned to force the execution of one method before another.
pub(crate) struct Token;

impl Rocket {
    #[inline]
    fn _mount(&mut self, base: Origin<'static>, routes: Vec<Route>) {
        let span = tracing::info_span!("mounting", at = %Paint::blue(&base), "{} Mounting", Paint::emoji("🛰 "),);
        let _e = span.enter();

<<<<<<< HEAD
        for mut route in routes {
            let path = route.uri.clone();
            if let Err(e) = route.set_uri(base.clone(), path) {
                error!("{}", e);
                panic!("Invalid route URI.");
            }
=======
        for route in routes {
            let old_route = route.clone();
            let route = route.map_base(|old| format!("{}{}", base, old))
                .unwrap_or_else(|e| {
                    error_!("Route `{}` has a malformed URI.", old_route);
                    error_!("{}", e);
                    panic!("Invalid route URI.");
                });
>>>>>>> 549c9241

            tracing::info!(%route);
            self.router.add(route);
        }
    }

    #[inline]
    fn _register(&mut self, catchers: Vec<Catcher>) {
        let span = tracing::info_span!("catchers", "{}{}", Paint::emoji("👾 "), Paint::magenta("Catchers:"));
        let _e = span.enter();

<<<<<<< HEAD
        for c in catchers {
            if self.catchers.get(&c.code).map_or(false, |e| !e.is_default) {
                info!("{} {}", c, Paint::yellow("(warning: duplicate catcher!)"));
            } else {
                info!("{}", c);
            }
=======
        for catcher in catchers {
            info_!("{}", catcher);
>>>>>>> 549c9241

            let existing = match catcher.code {
                Some(code) => self.catchers.insert(code, catcher),
                None => self.default_catcher.replace(catcher)
            };

            if let Some(existing) = existing {
                warn_!("Replacing existing '{}' catcher.", existing);
            }
        }
    }

    #[inline]
    async fn _attach(mut self, fairing: Box<dyn Fairing>) -> Self {
        // Attach (and run attach-) fairings, which requires us to move `self`.
        let mut fairings = mem::replace(&mut self.fairings, Fairings::new());
        self = fairings.attach(fairing, self).await;

        // Note that `self.fairings` may now be non-empty! Move them to the end.
        fairings.append(self.fairings);
        self.fairings = fairings;
        self
    }

    // Create a "dummy" instance of `Rocket` to use while mem-swapping `self`.
    fn dummy() -> Rocket {
        Rocket {
            manifest: vec![],
            config: Config::development(),
            router: Router::new(),
            default_catcher: None,
            catchers: HashMap::new(),
            managed_state: Container::new(),
            fairings: Fairings::new(),
            shutdown_handle: Shutdown(mpsc::channel(1).0),
            shutdown_receiver: None,
        }
    }

    // Instead of requiring the user to individually `await` each call to
    // `attach()`, some operations are queued in `self.pending`. Functions that
    // want to provide read access to any data from the Cargo, such as
    // `inspect()`, need to apply those pending operations first.
    //
    // This function returns a future that executes those pending operations,
    // requiring only a single `await` at the call site. After completion,
    // `self.pending` will be empty and `self.manifest` will reflect all pending
    // changes.
    async fn actualize_manifest(&mut self) {
        // Note: attach fairings may add more ops to the `manifest`! We
        // process them as a stack to maintain proper ordering.
        let mut manifest = mem::replace(&mut self.manifest, vec![]);
        while !manifest.is_empty() {
            trace!("[MANIEST PROGRESS]: {:?}", manifest);
            match manifest.remove(0) {
                PreLaunchOp::Manage(_, callback) => callback(&mut self.managed_state),
                PreLaunchOp::Mount(base, routes) => self._mount(base, routes),
                PreLaunchOp::Register(catchers) => self._register(catchers),
                PreLaunchOp::Attach(fairing) => {
                    let rocket = mem::replace(self, Rocket::dummy());
                    *self = rocket._attach(fairing).await;
                    self.manifest.append(&mut manifest);
                    manifest = mem::replace(&mut self.manifest, vec![]);
                }
            }
        }
    }

    pub(crate) async fn into_cargo(mut self) -> Cargo {
        self.actualize_manifest().await;
        Cargo(self)
    }

    fn cargo(&self) -> &Cargo {
        if !self.manifest.is_empty() {
            panic!("internal error: immutable launch state with manifest");
        }

        Cargo::ref_cast(self)
    }
}

// This function tries to hide all of the Hyper-ness from Rocket. It essentially
// converts Hyper types into Rocket types, then calls the `dispatch` function,
// which knows nothing about Hyper. Because responding depends on the
// `HyperResponse` type, this function does the actual response processing.
async fn hyper_service_fn(
    rocket: Arc<Rocket>,
    h_addr: std::net::SocketAddr,
    hyp_req: hyper::Request<hyper::Body>,
) -> Result<hyper::Response<hyper::Body>, io::Error> {
    // This future must return a hyper::Response, but that's not easy
    // because the response body might borrow from the request. Instead,
    // we do the body writing in another future that will send us
    // the response metadata (and a body channel) beforehand.
    let (tx, rx) = oneshot::channel();

    tokio::spawn(async move {
        // Get all of the information from Hyper.
        let (h_parts, h_body) = hyp_req.into_parts();

        // Convert the Hyper request into a Rocket request.
        let req_res = Request::from_hyp(&rocket, h_parts.method, h_parts.headers, &h_parts.uri, h_addr);
        let mut req = match req_res {
            Ok(req) => req,
            Err(e) => {
                error!("Bad incoming request: {}", e);
                // TODO: We don't have a request to pass in, so we just
                // fabricate one. This is weird. We should let the user know
                // that we failed to parse a request (by invoking some special
                // handler) instead of doing this.
                let dummy = Request::new(&rocket, Method::Get, Origin::dummy());
                let r = rocket.handle_error(Status::BadRequest, &dummy).await;
                return rocket.issue_response(r, tx).await;
            }
        };

        // Retrieve the data from the hyper body.
        let mut data = Data::from_hyp(h_body).await;

        // Dispatch the request to get a response, then write that response out.
        let token = rocket.preprocess_request(&mut req, &mut data).await;
        let r = rocket.dispatch(token, &mut req, data).await;
        rocket.issue_response(r, tx).await;
    }.instrument(tracing::info_span!("connection", from = %h_addr, "{}Connection", Paint::emoji("📡 "))));

    rx.await.map_err(|e| io::Error::new(io::ErrorKind::Other, e))
}

impl Rocket {
    #[inline]
    async fn issue_response(
        &self,
        response: Response<'_>,
        tx: oneshot::Sender<hyper::Response<hyper::Body>>,
    ) {
        let result = self.write_response(response, tx);
        match result.await {
            Ok(()) => {
                info!("{}", Paint::green("Response succeeded."));
            }
            Err(e) => {
                error!("Failed to write response: {:?}.", e);
            }
        }
    }

    #[inline]
    async fn write_response(
        &self,
        mut response: Response<'_>,
        tx: oneshot::Sender<hyper::Response<hyper::Body>>,
    ) -> io::Result<()> {
        let mut hyp_res = hyper::Response::builder()
            .status(response.status().code);

        for header in response.headers().iter() {
            let name = header.name.as_str();
            let value = header.value.as_bytes();
            hyp_res = hyp_res.header(name, value);
        }

        let send_response = move |hyp_res: hyper::ResponseBuilder, body| -> io::Result<()> {
            let response = hyp_res.body(body)
                .map_err(|e| io::Error::new(io::ErrorKind::Other, e))?;

            tx.send(response).map_err(|_| {
                let msg =  "Client disconnected before the response was started";
                io::Error::new(io::ErrorKind::BrokenPipe, msg)
            })
        };

        match response.body_mut() {
            None => {
                hyp_res = hyp_res.header(header::CONTENT_LENGTH, "0");
                send_response(hyp_res, hyper::Body::empty())?;
            }
            Some(body) => {
                if let Some(s) = body.size().await {
                    hyp_res = hyp_res.header(header::CONTENT_LENGTH, s.to_string());
                }

                let chunk_size = match *body {
                    Body::Chunked(_, chunk_size) => chunk_size as usize,
                    Body::Sized(_, _) => crate::response::DEFAULT_CHUNK_SIZE,
                };

                let (mut sender, hyp_body) = hyper::Body::channel();
                send_response(hyp_res, hyp_body)?;

                let mut stream = body.as_reader().into_bytes_stream(chunk_size);
                while let Some(next) = stream.next().await {
                    sender.send_data(next?).await
                        .map_err(|e| io::Error::new(io::ErrorKind::Other, e))?;
                }
            }
        };

        Ok(())
    }

    /// Preprocess the request for Rocket things. Currently, this means:
    ///
    ///   * Rewriting the method in the request if _method form field exists.
    ///   * Run the request fairings.
    ///
    /// Keep this in-sync with derive_form when preprocessing form fields.
    pub(crate) async fn preprocess_request(
        &self,
        req: &mut Request<'_>,
        data: &mut Data
    ) -> Token {
        // Check if this is a form and if the form contains the special _method
        // field which we use to reinterpret the request's method.
        let (min_len, max_len) = ("_method=get".len(), "_method=delete".len());
        let peek_buffer = data.peek(max_len).await;
        let is_form = req.content_type().map_or(false, |ct| ct.is_form());

        if is_form && req.method() == Method::Post && peek_buffer.len() >= min_len {
            if let Ok(form) = std::str::from_utf8(peek_buffer) {
                let method: Option<Result<Method, _>> = FormItems::from(form)
                    .filter(|item| item.key.as_str() == "_method")
                    .map(|item| item.value.parse())
                    .next();

                if let Some(Ok(method)) = method {
                    req._set_method(method);
                }
            }
        }

        // Run request fairings.
        self.fairings.handle_request(req, data).await;

        Token
    }

    /// Route the request and process the outcome to eventually get a response.
    fn route_and_process<'s, 'r: 's>(
        &'s self,
        request: &'r Request<'s>,
        data: Data
    ) -> impl Future<Output = Response<'r>> + Send + 's {
        async move {
            let mut response = match self.route(request, data).await {
                Outcome::Success(response) => response,
                Outcome::Forward(data) => {
                    // There was no matching route. Autohandle `HEAD` requests.
                    if request.method() == Method::Head {
                        info!("Autohandling {} request.", Paint::default("HEAD").bold());

                        // Dispatch the request again with Method `GET`.
                        request._set_method(Method::Get);

                        // Return early so we don't set cookies twice.
                        let try_next: BoxFuture<'_, _> = Box::pin(self.route_and_process(request, data));
                        return try_next.await;
                    } else {
                        // No match was found and it can't be autohandled. 404.
                        self.handle_error(Status::NotFound, request).await
                    }
                }
                Outcome::Failure(status) => self.handle_error(status, request).await,
            };

            // Set the cookies. Note that error responses will only include
            // cookies set by the error handler. See `handle_error` for more.
            for cookie in request.cookies().delta() {
                response.adjoin_header(cookie);
            }

            response
        }
    }

    /// Tries to find a `Responder` for a given `request`. It does this by
    /// routing the request and calling the handler for each matching route
    /// until one of the handlers returns success or failure, or there are no
    /// additional routes to try (forward). The corresponding outcome for each
    /// condition is returned.
    //
    // TODO: We _should_ be able to take an `&mut` here and mutate the request
    // at any pointer _before_ we pass it to a handler as long as we drop the
    // outcome. That should be safe. Since no mutable borrow can be held
    // (ensuring `handler` takes an immutable borrow), any caller to `route`
    // should be able to supply an `&mut` and retain an `&` after the call.
    #[inline]
    pub(crate) fn route<'s, 'r: 's>(
        &'s self,
        request: &'r Request<'s>,
        mut data: Data,
    ) -> impl Future<Output = handler::Outcome<'r>> + 's {
        async move {
            // Go through the list of matching routes until we fail or succeed.
            let matches = self.router.route(request);
            for route in matches {
                // Retrieve and set the requests parameters.
                info!("Matched: {}", route);
                request.set_route(route);

                // Dispatch the request to the handler.
                let outcome = route.handler.handle(request, data).await;

                // Check if the request processing completed (Some) or if the
                // request needs to be forwarded. If it does, continue the loop
                // (None) to try again.
                info!("{} {}", Paint::default("Outcome:").bold(), outcome);
                match outcome {
                    o@Outcome::Success(_) | o@Outcome::Failure(_) => return o,
                    Outcome::Forward(unused_data) => data = unused_data,
                }
            }

            error!("No matching routes for {}.", request);
            Outcome::Forward(data)
        }
    }

    #[inline]
    pub(crate) async fn dispatch<'s, 'r: 's>(
        &'s self,
        _token: Token,
        request: &'r Request<'s>,
        data: Data
    ) -> Response<'r> {
        async move {
            // Remember if the request is `HEAD` for later body stripping.
            let was_head_request = request.method() == Method::Head;

            // Route the request and run the user's handlers.
            let mut response = self.route_and_process(request, data).await;

            // Add a default 'Server' header if it isn't already there.
            // TODO: If removing Hyper, write out `Date` header too.
            if !response.headers().contains("Server") {
                response.set_header(Header::new("Server", "Rocket"));
            }

            // Run the response fairings.
            self.fairings.handle_response(request, &mut response).await;

            // Strip the body if this is a `HEAD` request.
            if was_head_request {
                response.strip_body();
            }

            response
        }.instrument(tracing::info_span!("request", "{}", request))
         .await
    }

    // Finds the error catcher for the status `status` and executes it for the
    // given request `req`. If a user has registered a catcher for `status`, the
    // catcher is called. If the catcher fails to return a good response, the
    // 500 catcher is executed. If there is no registered catcher for `status`,
    // the default catcher is used.
    pub(crate) fn handle_error<'s, 'r: 's>(
        &'s self,
        status: Status,
        req: &'r Request<'s>
    ) -> impl Future<Output = Response<'r>> + 's {
        async move {
            warn!("Responding with {} catcher.", Paint::red(&status));

            // For now, we reset the delta state to prevent any modifications
            // from earlier, unsuccessful paths from being reflected in error
            // response. We may wish to relax this in the future.
            req.cookies().reset_delta();

            // Try to get the active catcher but fallback to user's 500 catcher.
<<<<<<< HEAD
            let catcher = self.catchers.get(&status.code).unwrap_or_else(|| {
                error!("No catcher found for {}. Using 500 catcher.", status);
                self.catchers.get(&500).expect("500 catcher.")
            });
=======
            let code = Paint::red(status.code);
            let response = if let Some(catcher) = self.catchers.get(&status.code) {
                catcher.handler.handle(status, req).await
            } else if let Some(ref default) =  self.default_catcher {
                warn_!("No {} catcher found. Using default catcher.", code);
                default.handler.handle(status, req).await
            } else {
                warn_!("No {} or default catcher found. Using Rocket default catcher.", code);
                crate::catcher::default(status, req)
            };
>>>>>>> 549c9241

            // Dispatch to the catcher. If it fails, use the Rocket default 500.
            match response {
                Ok(r) => r,
                Err(err_status) => {
<<<<<<< HEAD
                    error!("Catcher failed with status: {}!", err_status);
                    warn!("Using default 500 error catcher.");
                    let default = self.default_catchers.get(&500).expect("Default 500");
                    default.handle(req).await.expect("Default 500 response.")
=======
                    error_!("Catcher unexpectedly failed with {}.", err_status);
                    warn_!("Using Rocket's default 500 error catcher.");
                    let default = crate::catcher::default(Status::InternalServerError, req);
                    default.expect("Rocket has default 500 response")
>>>>>>> 549c9241
                }
            }
        }
    }

    // TODO.async: Solidify the Listener APIs and make this function public
    async fn listen_on<L>(mut self, listener: L) -> Result<(), crate::error::Error>
        where L: Listener + Send + Unpin + 'static,
              <L as Listener>::Connection: Send + Unpin + 'static,
    {
        // Determine the address and port we actually binded to.
        self.config.port = listener.local_addr().map(|a| a.port()).unwrap_or(0);
        let proto = self.config.tls.as_ref().map_or("http://", |_| "https://");
        let full_addr = format!("{}:{}", self.config.address, self.config.port);

        // Freeze managed state for synchronization-free accesses later.
        self.managed_state.freeze();

        // Run the launch fairings.
        self.fairings.pretty_print_counts();
        self.fairings.handle_launch(self.cargo());

        trace::info!( target: "launch",
                     "{}{} {}{}",
                     Paint::emoji("🚀 "),
                     Paint::default("Rocket has launched from").bold(),
                     Paint::default(proto).bold().underline(),
                     Paint::default(&full_addr).bold().underline());

        // Set the keep-alive.
        // TODO.async: implement keep-alive in Listener
        // let timeout = self.config.keep_alive.map(|s| Duration::from_secs(s as u64));
        // listener.set_keepalive(timeout);

        // We need to get this before moving `self` into an `Arc`.
        let mut shutdown_receiver = self.shutdown_receiver
            .take().expect("shutdown receiver has already been used");

        let rocket = Arc::new(self);
        let service = hyper::make_service_fn(move |connection: &<L as Listener>::Connection| {
            let rocket = rocket.clone();
            let remote_addr = connection.remote_addr().unwrap_or_else(|| ([0, 0, 0, 0], 0).into());
            async move {
                Ok::<_, std::convert::Infallible>(hyper::service_fn(move |req| {
                    hyper_service_fn(rocket.clone(), remote_addr, req)
                }))
            }
        });

        #[derive(Clone)]
        struct TokioExecutor;

        impl<Fut> hyper::Executor<Fut> for TokioExecutor
            where Fut: Future + Send + 'static, Fut::Output: Send
        {
            fn execute(&self, fut: Fut) {
                tokio::spawn(fut.in_current_span());
            }
        }

        hyper::Server::builder(Incoming::from_listener(listener))
            .executor(TokioExecutor)
            .serve(service)
            .with_graceful_shutdown(async move { shutdown_receiver.recv().await; })
            .await
            .map_err(|e| crate::error::Error::Run(Box::new(e)))
    }
}

impl Rocket {
    /// Create a new `Rocket` application using the configuration information in
    /// `Rocket.toml`. If the file does not exist or if there is an I/O error
    /// reading the file, the defaults, overridden by any environment-based
    /// paramparameters, are used. See the [`config`](crate::config)
    /// documentation for more information on defaults.
    ///
    /// This method is typically called through the
    /// [`rocket::ignite()`](crate::ignite) alias.
    ///
    /// # Panics
    ///
    /// If there is an error reading configuration sources, this function prints
    /// a nice error message and then exits the process.
    ///
    /// # Examples
    ///
    /// ```rust
    /// # {
    /// rocket::ignite()
    /// # };
    /// ```
    pub fn ignite() -> Rocket {
        Config::read()
            .or_else(|e| match e {
                ConfigError::IoError => {
                    warn!("Failed to read 'Rocket.toml'. Using defaults.");
                    Ok(FullConfig::env_default()?.take_active())
                }
                ConfigError::NotFound => Ok(FullConfig::env_default()?.take_active()),
                _ => Err(e)
            })
            .map(Rocket::configured)
            .unwrap_or_else(|e: ConfigError| {
                let _ = trace::try_init(trace::LoggingLevel::Debug);
                e.pretty_print();
                std::process::exit(1)
            })
    }

    /// Creates a new `Rocket` application using the supplied custom
    /// configuration. The `Rocket.toml` file, if present, is ignored. Any
    /// environment variables setting config parameters are ignored.
    ///
    /// This method is typically called through the `rocket::custom` alias.
    ///
    /// # Examples
    ///
    /// ```rust
    /// use rocket::config::{Config, Environment};
    /// # use rocket::config::ConfigError;
    ///
    /// # #[allow(dead_code)]
    /// # fn try_config() -> Result<(), ConfigError> {
    /// let config = Config::build(Environment::Staging)
    ///     .address("1.2.3.4")
    ///     .port(9234)
    ///     .finalize()?;
    ///
    /// # #[allow(unused_variables)]
    /// let app = rocket::custom(config);
    /// # Ok(())
    /// # }
    /// ```
    #[inline]
    pub fn custom(config: Config) -> Rocket {
        Rocket::configured(config)
    }

    #[inline]
    fn configured(config: Config) -> Rocket {
        crate::trace::try_init(config.log_level);
        let span = tracing::info_span!("configured", "{}Configured for {}", Paint::emoji("🔧 "), config.environment,);
        let _e = span.enter();

        tracing::info!(address = %&config.address);
        tracing::info!(port = %&config.port);
        tracing::info!(log = %&config.log_level);
        tracing::info!(workers = %&config.workers);
        tracing::info!(secret_key = %&config.secret_key);
        tracing::info!(limits = %&config.limits);

        match config.keep_alive {
            Some(v) => tracing::info!(keep_alive = %Paint::default(format!("{}s", v)).bold()),
            None => tracing::info!(keep_alive = %Paint::default("disabled").bold()),
        }

        let tls_configured = config.tls.is_some();
        if tls_configured && cfg!(feature = "tls") {
            tracing::info!(tls = %Paint::default("enabled").bold());
        } else if tls_configured {
            tracing::error!(tls = %Paint::default("disabled").bold());
            tracing::error!("tls is configured, but the tls feature is disabled");
        } else {
            tracing::info!(tls = %Paint::default("disabled").bold());
        }

        if config.secret_key.is_generated() && config.environment.is_prod() {
            warn!("environment is 'production', but no `secret_key` is configured");
        }

        for (name, value) in config.extras() {
            tracing::info!("{} {}: {}",
                          Paint::yellow("[extra]"), name,
                          Paint::default(LoggedValue(value)).bold());
        }

        let managed_state = Container::new();
        let (shutdown_sender, shutdown_receiver) = mpsc::channel(1);

        Rocket {
            config, managed_state,
            shutdown_handle: Shutdown(shutdown_sender),
            manifest: vec![],
            router: Router::new(),
            default_catcher: None,
            catchers: HashMap::new(),
            fairings: Fairings::new(),
            shutdown_receiver: Some(shutdown_receiver),
        }
    }

    /// Mounts all of the routes in the supplied vector at the given `base`
    /// path. Mounting a route with path `path` at path `base` makes the route
    /// available at `base/path`.
    ///
    /// # Panics
    ///
    /// Panics if the `base` mount point is not a valid static path: a valid
    /// origin URI without dynamic parameters.
    ///
    /// Panics if any route's URI is not a valid origin URI. This kind of panic
    /// is guaranteed not to occur if the routes were generated using Rocket's
    /// code generation.
    ///
    /// # Examples
    ///
    /// Use the `routes!` macro to mount routes created using the code
    /// generation facilities. Requests to the `/hello/world` URI will be
    /// dispatched to the `hi` route.
    ///
    /// ```rust,no_run
    /// # #[macro_use] extern crate rocket;
    /// #
    /// #[get("/world")]
    /// fn hi() -> &'static str {
    ///     "Hello!"
    /// }
    ///
    /// #[launch]
    /// fn rocket() -> rocket::Rocket {
    ///     rocket::ignite().mount("/hello", routes![hi])
    /// }
    /// ```
    ///
    /// Manually create a route named `hi` at path `"/world"` mounted at base
    /// `"/hello"`. Requests to the `/hello/world` URI will be dispatched to the
    /// `hi` route.
    ///
    /// ```rust
    /// use rocket::{Request, Route, Data};
    /// use rocket::handler::{HandlerFuture, Outcome};
    /// use rocket::http::Method::*;
    ///
    /// fn hi<'r>(req: &'r Request, _: Data) -> HandlerFuture<'r> {
    ///     Outcome::from(req, "Hello!").pin()
    /// }
    ///
    /// # let _ = async { // We don't actually want to launch the server in an example.
    /// rocket::ignite().mount("/hello", vec![Route::new(Get, "/world", hi)])
    /// #     .launch().await;
    /// # };
    /// ```
    #[inline]
    pub fn mount<R: Into<Vec<Route>>>(mut self, base: &str, routes: R) -> Self {
        let base_uri = Origin::parse_owned(base.to_string())
            .unwrap_or_else(|e| {
<<<<<<< HEAD
                error!("Invalid origin URI '{}' used as mount point.", base);
=======
                error!("Invalid mount point URI: {}.", Paint::white(base));
>>>>>>> 549c9241
                panic!("Error: {}", e);
            });

        if base_uri.query().is_some() {
            error!("Mount point '{}' contains query string.", base);
            panic!("Invalid mount point.");
        }

        self.manifest.push(PreLaunchOp::Mount(base_uri, routes.into()));
        self
    }

    /// Registers all of the catchers in the supplied vector.
    ///
    /// # Examples
    ///
    /// ```rust,no_run
    /// # #[macro_use] extern crate rocket;
    /// use rocket::Request;
    ///
    /// #[catch(500)]
    /// fn internal_error() -> &'static str {
    ///     "Whoops! Looks like we messed up."
    /// }
    ///
    /// #[catch(400)]
    /// fn not_found(req: &Request) -> String {
    ///     format!("I couldn't find '{}'. Try something else?", req.uri())
    /// }
    ///
    /// #[launch]
    /// fn rocket() -> rocket::Rocket {
    ///     rocket::ignite().register(catchers![internal_error, not_found])
    /// }
    /// ```
    #[inline]
    pub fn register(mut self, catchers: Vec<Catcher>) -> Self {
        self.manifest.push(PreLaunchOp::Register(catchers));
        self
    }

    /// Add `state` to the state managed by this instance of Rocket.
    ///
    /// This method can be called any number of times as long as each call
    /// refers to a different `T`.
    ///
    /// Managed state can be retrieved by any request handler via the
    /// [`State`](crate::State) request guard. In particular, if a value of type `T`
    /// is managed by Rocket, adding `State<T>` to the list of arguments in a
    /// request handler instructs Rocket to retrieve the managed value.
    ///
    /// # Panics
    ///
    /// Panics if state of type `T` is already being managed.
    ///
    /// # Example
    ///
    /// ```rust,no_run
    /// # #[macro_use] extern crate rocket;
    /// use rocket::State;
    ///
    /// struct MyValue(usize);
    ///
    /// #[get("/")]
    /// fn index(state: State<MyValue>) -> String {
    ///     format!("The stateful value is: {}", state.0)
    /// }
    ///
    /// #[launch]
    /// fn rocket() -> rocket::Rocket {
    ///     rocket::ignite()
    ///         .mount("/", routes![index])
    ///         .manage(MyValue(10))
    /// }
    /// ```
    #[inline]
    pub fn manage<T: Send + Sync + 'static>(mut self, state: T) -> Self {
        let type_name = std::any::type_name::<T>();
        self.manifest.push(PreLaunchOp::Manage(type_name, Box::new(move |managed| {
            if !managed.set::<T>(state) {
                error!("State for type '{}' is already being managed!", type_name);
                panic!("Aborting due to duplicately managed state.");
            }
        })));

        self
    }

    /// Attaches a fairing to this instance of Rocket. If the fairing is an
    /// _attach_ fairing, it is run immediately. All other kinds of fairings
    /// will be executed at their appropriate time.
    ///
    /// # Example
    ///
    /// ```rust,no_run
    /// # #[macro_use] extern crate rocket;
    /// use rocket::Rocket;
    /// use rocket::fairing::AdHoc;
    ///
    /// #[launch]
    /// fn rocket() -> rocket::Rocket {
    ///     rocket::ignite()
    ///         .attach(AdHoc::on_launch("Launch Message", |_| {
    ///             println!("Rocket is launching!");
    ///         }))
    /// }
    /// ```
    #[inline]
    pub fn attach<F: Fairing>(mut self, fairing: F) -> Self {
        self.manifest.push(PreLaunchOp::Attach(Box::new(fairing)));
        self
    }

    /// Access the current state of this `Rocket` instance.
    ///
    /// The `Cargo` type provides methods such as [`Cargo::routes()`]
    /// and [`Cargo::state()`]. This method is called to get a `Cargo`
    /// instance.
    ///
    /// # Example
    ///
    /// ```rust
    /// # rocket::async_test(async {
    /// let mut rocket = rocket::ignite();
    /// let config = rocket.inspect().await.config();
    /// # let _ = config;
    /// # });
    /// ```
    pub async fn inspect(&mut self) -> &Cargo {
        self.actualize_manifest().await;
        self.cargo()
    }

    /// Returns `Some` of the managed state value for the type `T` if it is
    /// being managed by `self`. Otherwise, returns `None`.
    ///
    /// This function is equivalent to `.inspect().await.state()` and is
    /// provided as a convenience.
    ///
    /// # Example
    ///
    /// ```rust
    /// #[derive(PartialEq, Debug)]
    /// struct MyState(&'static str);
    ///
    /// # rocket::async_test(async {
    /// let mut rocket = rocket::ignite().manage(MyState("hello!"));
    /// assert_eq!(rocket.state::<MyState>().await, Some(&MyState("hello!")));
    /// # });
    /// ```
    pub async fn state<T: Send + Sync + 'static>(&mut self) -> Option<&T> {
        self.inspect().await.state()
    }

    /// Returns the active configuration.
    ///
    /// This function is equivalent to `.inspect().await.config()` and is
    /// provided as a convenience.
    ///
    /// # Example
    ///
    /// ```rust
    /// use rocket::Rocket;
    /// use rocket::fairing::AdHoc;
    ///
    /// # rocket::async_test(async {
    /// let mut rocket = rocket::ignite();
    /// println!("Rocket config: {:?}", rocket.config().await);
    /// # });
    /// ```
    pub async fn config(&mut self) -> &Config {
        self.inspect().await.config()
    }

    /// Returns a handle which can be used to gracefully terminate this instance
    /// of Rocket. In routes, use the [`Shutdown`] request guard.
    ///
    /// # Example
    ///
    /// ```rust
    /// # use std::{thread, time::Duration};
    /// #
    /// # rocket::async_test(async {
    /// let mut rocket = rocket::ignite();
    /// let handle = rocket.inspect().await.shutdown();
    ///
    /// # if false {
    /// thread::spawn(move || {
    ///     thread::sleep(Duration::from_secs(10));
    ///     handle.shutdown();
    /// });
    ///
    /// // Shuts down after 10 seconds
    /// let shutdown_result = rocket.launch().await;
    /// assert!(shutdown_result.is_ok());
    /// # }
    /// # });
    /// ```
    #[inline(always)]
    pub fn shutdown(&self) -> Shutdown {
        self.shutdown_handle.clone()
    }

    /// Perform "pre-launch" checks: verify that there are no routing colisions
    /// and that there were no fairing failures.
    pub(crate) async fn prelaunch_check(&mut self) -> Result<(), LaunchError> {
        self.actualize_manifest().await;
        if let Err(e) = self.router.collisions() {
            return Err(LaunchError::new(LaunchErrorKind::Collision(e)));
        }

        if let Some(failures) = self.fairings.failures() {
            return Err(LaunchError::new(LaunchErrorKind::FailedFairings(failures.to_vec())))
        }

        Ok(())
    }

    /// Returns a `Future` that drives the server, listening for and dispatching
    /// requests to mounted routes and catchers. The `Future` completes when the
    /// server is shut down via [`Shutdown`], encounters a fatal error, or if
    /// the the `ctrlc` configuration option is set, when `Ctrl+C` is pressed.
    ///
    /// # Error
    ///
    /// If there is a problem starting the application, an [`Error`] is
    /// returned. Note that a value of type `Error` panics if dropped without
    /// first being inspected. See the [`Error`] documentation for more
    /// information.
    ///
    /// [`Error`]: crate::error::Error
    ///
    /// # Example
    ///
    /// ```rust
    /// #[rocket::main]
    /// async fn main() {
    /// # if false {
    ///     let result = rocket::ignite().launch().await;
    ///     assert!(result.is_ok());
    /// # }
    /// }
    /// ```
    pub async fn launch(mut self) -> Result<(), crate::error::Error> {
        use std::net::ToSocketAddrs;
        use futures::future::Either;
        use crate::error::Error::Launch;

        self.prelaunch_check().await.map_err(crate::error::Error::Launch)?;

        let full_addr = format!("{}:{}", self.config.address, self.config.port);
        let addr = match full_addr.to_socket_addrs() {
            Ok(mut addrs) => addrs.next().expect(">= 1 socket addr"),
            Err(e) => return Err(Launch(e.into())),
        };

        // FIXME: Make `ctrlc` a known `Rocket` config option.
        // If `ctrl-c` shutdown is enabled, we `select` on `the ctrl-c` signal
        // and server. Otherwise, we only wait on the `server`, hence `pending`.
        let shutdown_handle = self.shutdown_handle.clone();
        let shutdown_signal = match self.config.get_bool("ctrlc") {
            Ok(false) => futures::future::pending().boxed(),
            _ => tokio::signal::ctrl_c().boxed(),
        };

        let server = {
            macro_rules! listen_on {
                ($expr:expr) => {{
                    let listener = match $expr {
                        Ok(ok) => ok,
                        Err(err) => return Err(Launch(LaunchError::new(LaunchErrorKind::Bind(err))))
                    };
                    self.listen_on(listener)
                }};
            }

            #[cfg(feature = "tls")] {
                if let Some(tls) = self.config.tls.clone() {
                    listen_on!(crate::http::tls::bind_tls(addr, tls.certs, tls.key).await).boxed()
                } else {
                    listen_on!(crate::http::private::bind_tcp(addr).await).boxed()
                }
            }
            #[cfg(not(feature = "tls"))] {
                listen_on!(crate::http::private::bind_tcp(addr).await).boxed()
            }
        };

        match futures::future::select(shutdown_signal, server).await {
            Either::Left((Ok(()), server)) => {
                // Ctrl-was pressed. Signal shutdown, wait for the server.
                shutdown_handle.shutdown();
                server.await
            }
            Either::Left((Err(err), server)) => {
                // Error setting up ctrl-c signal. Let the user know.
                warn!("Failed to enable `ctrl+c` graceful signal shutdown.");
                info!("Error: {}", err);
                server.await
            }
            // Server shut down before Ctrl-C; return the result.
            Either::Right((result, _)) => result,
        }
    }
}

impl std::fmt::Debug for PreLaunchOp {
    fn fmt(&self, f: &mut std::fmt::Formatter<'_>) ->  std::fmt::Result {
        use PreLaunchOp::*;
        match self {
            Mount(origin, routes) => f.debug_tuple("PreLaunchOp::Mount")
                .field(&origin)
                .field(&routes)
                .finish(),
            Register(catchers) => f.debug_tuple("PreLaunchOp::Register")
                .field(&catchers)
                .finish(),
            Manage(name, _) => f.debug_tuple("PreLaunchOp::Manage")
                .field(&name)
                .finish(),
            Attach(fairing) => f.debug_tuple("PreLaunchOp::Attach")
                .field(&fairing.info())
                .finish()
        }
    }
}

impl std::ops::Deref for Cargo {
    type Target = Rocket;

    fn deref(&self) -> &Self::Target {
        &self.0
    }
}

impl Cargo {
    /// Returns an iterator over all of the routes mounted on this instance of
    /// Rocket.
    ///
    /// # Example
    ///
    /// ```rust
    /// # #[macro_use] extern crate rocket;
    /// use rocket::Rocket;
    /// use rocket::fairing::AdHoc;
    ///
    /// #[get("/hello")]
    /// fn hello() -> &'static str {
    ///     "Hello, world!"
    /// }
    ///
    /// fn main() {
    /// # rocket::async_test(async {
    ///     let mut rocket = rocket::ignite()
    ///         .mount("/", routes![hello])
    ///         .mount("/hi", routes![hello]);
    ///
    ///     for route in rocket.inspect().await.routes() {
    ///         match route.base() {
    ///             "/" => assert_eq!(route.uri.path(), "/hello"),
    ///             "/hi" => assert_eq!(route.uri.path(), "/hi/hello"),
    ///             _ => unreachable!("only /hello, /hi/hello are expected")
    ///         }
    ///     }
    ///
    ///     assert_eq!(rocket.inspect().await.routes().count(), 2);
    /// # });
    /// }
    /// ```
    #[inline(always)]
    pub fn routes(&self) -> impl Iterator<Item = &Route> + '_ {
        self.0.router.routes()
    }

    /// Returns `Some` of the managed state value for the type `T` if it is
    /// being managed by `self`. Otherwise, returns `None`.
    ///
    /// # Example
    ///
    /// ```rust
    /// #[derive(PartialEq, Debug)]
    /// struct MyState(&'static str);
    ///
    /// # rocket::async_test(async {
    /// let mut rocket = rocket::ignite().manage(MyState("hello!"));
    ///
    /// let cargo = rocket.inspect().await;
    /// assert_eq!(cargo.state::<MyState>(), Some(&MyState("hello!")));
    /// # });
    /// ```
    #[inline(always)]
    pub fn state<T: Send + Sync + 'static>(&self) -> Option<&T> {
        self.0.managed_state.try_get()
    }

    /// Returns the active configuration.
    ///
    /// # Example
    ///
    /// ```rust,no_run
    /// # #[macro_use] extern crate rocket;
    /// use rocket::Rocket;
    /// use rocket::fairing::AdHoc;
    ///
    /// #[launch]
    /// fn rocket() -> rocket::Rocket {
    ///     rocket::ignite()
    ///         .attach(AdHoc::on_launch("Config Printer", |cargo| {
    ///             println!("Rocket launch config: {:?}", cargo.config());
    ///         }))
    /// }
    /// ```
    #[inline(always)]
    pub fn config(&self) -> &Config {
        &self.0.config
    }
}<|MERGE_RESOLUTION|>--- conflicted
+++ resolved
@@ -24,12 +24,8 @@
 use crate::fairing::{Fairing, Fairings};
 use crate::trace::PaintExt;
 use crate::ext::AsyncReadExt;
-<<<<<<< HEAD
-use crate::shutdown::{ShutdownHandle, ShutdownHandleManaged};
 use tracing_futures::Instrument;
-=======
 use crate::shutdown::Shutdown;
->>>>>>> 549c9241
 
 use crate::http::{Method, Status, Header};
 use crate::http::private::{Listener, Connection, Incoming};
@@ -74,23 +70,14 @@
         let span = tracing::info_span!("mounting", at = %Paint::blue(&base), "{} Mounting", Paint::emoji("🛰 "),);
         let _e = span.enter();
 
-<<<<<<< HEAD
-        for mut route in routes {
-            let path = route.uri.clone();
-            if let Err(e) = route.set_uri(base.clone(), path) {
-                error!("{}", e);
-                panic!("Invalid route URI.");
-            }
-=======
         for route in routes {
             let old_route = route.clone();
             let route = route.map_base(|old| format!("{}{}", base, old))
                 .unwrap_or_else(|e| {
-                    error_!("Route `{}` has a malformed URI.", old_route);
-                    error_!("{}", e);
+                    let span = tracing::error_span!("malformed_uri", "Route `{}` has a malformed URI.", old_route);
+                    error!(parent: &span, "{}", e);
                     panic!("Invalid route URI.");
                 });
->>>>>>> 549c9241
 
             tracing::info!(%route);
             self.router.add(route);
@@ -102,17 +89,8 @@
         let span = tracing::info_span!("catchers", "{}{}", Paint::emoji("👾 "), Paint::magenta("Catchers:"));
         let _e = span.enter();
 
-<<<<<<< HEAD
-        for c in catchers {
-            if self.catchers.get(&c.code).map_or(false, |e| !e.is_default) {
-                info!("{} {}", c, Paint::yellow("(warning: duplicate catcher!)"));
-            } else {
-                info!("{}", c);
-            }
-=======
         for catcher in catchers {
-            info_!("{}", catcher);
->>>>>>> 549c9241
+            info!("{}", catcher);
 
             let existing = match catcher.code {
                 Some(code) => self.catchers.insert(code, catcher),
@@ -475,50 +453,35 @@
         req: &'r Request<'s>
     ) -> impl Future<Output = Response<'r>> + 's {
         async move {
-            warn!("Responding with {} catcher.", Paint::red(&status));
-
+            tracing::warn_span!("Responding...");
             // For now, we reset the delta state to prevent any modifications
             // from earlier, unsuccessful paths from being reflected in error
             // response. We may wish to relax this in the future.
             req.cookies().reset_delta();
 
             // Try to get the active catcher but fallback to user's 500 catcher.
-<<<<<<< HEAD
-            let catcher = self.catchers.get(&status.code).unwrap_or_else(|| {
-                error!("No catcher found for {}. Using 500 catcher.", status);
-                self.catchers.get(&500).expect("500 catcher.")
-            });
-=======
             let code = Paint::red(status.code);
             let response = if let Some(catcher) = self.catchers.get(&status.code) {
                 catcher.handler.handle(status, req).await
             } else if let Some(ref default) =  self.default_catcher {
-                warn_!("No {} catcher found. Using default catcher.", code);
+                warn!("No {} catcher found. Using default catcher.", code);
                 default.handler.handle(status, req).await
             } else {
-                warn_!("No {} or default catcher found. Using Rocket default catcher.", code);
+                warn!("No {} or default catcher found. Using Rocket default catcher.", code);
                 crate::catcher::default(status, req)
             };
->>>>>>> 549c9241
 
             // Dispatch to the catcher. If it fails, use the Rocket default 500.
             match response {
                 Ok(r) => r,
                 Err(err_status) => {
-<<<<<<< HEAD
-                    error!("Catcher failed with status: {}!", err_status);
-                    warn!("Using default 500 error catcher.");
-                    let default = self.default_catchers.get(&500).expect("Default 500");
-                    default.handle(req).await.expect("Default 500 response.")
-=======
-                    error_!("Catcher unexpectedly failed with {}.", err_status);
-                    warn_!("Using Rocket's default 500 error catcher.");
+                    error!("Catcher unexpectedly failed with {}.", err_status);
+                    warn!("Using Rocket's default 500 error catcher.");
                     let default = crate::catcher::default(Status::InternalServerError, req);
                     default.expect("Rocket has default 500 response")
->>>>>>> 549c9241
                 }
             }
-        }
+        }.instrument(tracing::warn_span!("handle_error", "Responding with {} catcher.", Paint::red(&status)))
     }
 
     // TODO.async: Solidify the Listener APIs and make this function public
@@ -762,11 +725,7 @@
     pub fn mount<R: Into<Vec<Route>>>(mut self, base: &str, routes: R) -> Self {
         let base_uri = Origin::parse_owned(base.to_string())
             .unwrap_or_else(|e| {
-<<<<<<< HEAD
-                error!("Invalid origin URI '{}' used as mount point.", base);
-=======
                 error!("Invalid mount point URI: {}.", Paint::white(base));
->>>>>>> 549c9241
                 panic!("Error: {}", e);
             });
 
