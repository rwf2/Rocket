use std::collections::HashMap;
use std::str::from_utf8;
use std::cmp::min;
use std::io::{self, Write};
use std::time::Duration;
use std::mem;

use yansi::Paint;
use state::Container;

#[cfg(feature = "tls")] use crate::http::tls::TlsServer;

use crate::{logger, handler};
use crate::ext::ReadExt;
use crate::config::{Config, FullConfig, ConfigError, LoggedValue};
use crate::request::{Request, FormItems};
use crate::data::Data;
use crate::response::{Body, Response};
use crate::router::{Router, Route};
use crate::catcher::{self, Catcher};
use crate::outcome::Outcome;
use crate::error::{LaunchError, LaunchErrorKind};
use crate::fairing::{Fairing, Fairings};
use crate::logger::PaintExt;

use crate::http::{Method, Status, Header};
use crate::http::hyper::{self, header};
use crate::http::uri::Origin;

/// The main `Rocket` type: used to mount routes and catchers and launch the
/// application.
pub struct Rocket {
    pub(crate) config: Config,
    router: Router,
    default_catchers: HashMap<u16, Catcher>,
    catchers: HashMap<u16, Catcher>,
    pub(crate) state: Container,
    fairings: Fairings,
}

#[doc(hidden)]
impl hyper::Handler for Rocket {
    // This function tries to hide all of the Hyper-ness from Rocket. It
    // essentially converts Hyper types into Rocket types, then calls the
    // `dispatch` function, which knows nothing about Hyper. Because responding
    // depends on the `HyperResponse` type, this function does the actual
    // response processing.
    fn handle<'h, 'k>(
        &self,
        hyp_req: hyper::Request<'h, 'k>,
        res: hyper::FreshResponse<'h>,
    ) {
        // Get all of the information from Hyper.
        let (h_addr, h_method, h_headers, h_uri, _, h_body) = hyp_req.deconstruct();

        // Convert the Hyper request into a Rocket request.
        let req_res = Request::from_hyp(self, h_method, h_headers, h_uri, h_addr);
        let mut req = match req_res {
            Ok(req) => req,
            Err(e) => {
                error!("Bad incoming request: {}", e);
                // TODO: We don't have a request to pass in, so we just
                // fabricate one. This is weird. We should let the user know
                // that we failed to parse a request (by invoking some special
                // handler) instead of doing this.
                let dummy = Request::new(self, Method::Get, Origin::dummy());
                let r = self.handle_error(Status::BadRequest, &dummy);
                return self.issue_response(r, res);
            }
        };

        // Retrieve the data from the hyper body.
        let data = match Data::from_hyp(h_body) {
            Ok(data) => data,
            Err(reason) => {
                error_!("Bad data in request: {}", reason);
                let r = self.handle_error(Status::InternalServerError, &req);
                return self.issue_response(r, res);
            }
        };

        // Dispatch the request to get a response, then write that response out.
        let response = self.dispatch(&mut req, data);
        self.issue_response(response, res)
    }
}

// This macro is a terrible hack to get around Hyper's Server<L> type. What we
// want is to use almost exactly the same launch code when we're serving over
// HTTPS as over HTTP. But Hyper forces two different types, so we can't use the
// same code, at least not trivially. These macros get around that by passing in
// the same code as a continuation in `$continue`. This wouldn't work as a
// regular function taking in a closure because the types of the inputs to the
// closure would be different depending on whether TLS was enabled or not.
#[cfg(not(feature = "tls"))]
macro_rules! serve {
    ($rocket:expr, $addr:expr, |$server:ident, $proto:ident| $continue:expr) => ({
        let ($proto, $server) = ("http://", hyper::Server::http($addr));
        $continue
    })
}

#[cfg(feature = "tls")]
macro_rules! serve {
    ($rocket:expr, $addr:expr, |$server:ident, $proto:ident| $continue:expr) => ({
        if let Some(tls) = $rocket.config.tls.clone() {
            let tls = TlsServer::new(tls.certs, tls.key);
            let ($proto, $server) = ("https://", hyper::Server::https($addr, tls));
            $continue
        } else {
            let ($proto, $server) = ("http://", hyper::Server::http($addr));
            $continue
        }
    })
}

impl Rocket {
    #[inline]
    fn issue_response(&self, response: Response<'_>, hyp_res: hyper::FreshResponse<'_>) {
        match self.write_response(response, hyp_res) {
            Ok(_) => info_!("{}", Paint::green("Response succeeded.")),
            Err(e) => error_!("Failed to write response: {:?}.", e),
        }
    }

    #[inline]
    fn write_response(
        &self,
        mut response: Response<'_>,
        mut hyp_res: hyper::FreshResponse<'_>,
    ) -> io::Result<()> {
        *hyp_res.status_mut() = hyper::StatusCode::from_u16(response.status().code);

        for header in response.headers().iter() {
            // FIXME: Using hyper here requires two allocations.
            let name = header.name.into_string();
            let value = Vec::from(header.value.as_bytes());
            hyp_res.headers_mut().append_raw(name, value);
        }

        match response.body() {
            None => {
                hyp_res.headers_mut().set(header::ContentLength(0));
                hyp_res.start()?.end()
            }
            Some(Body::Sized(body, size)) => {
                hyp_res.headers_mut().set(header::ContentLength(size));
                let mut stream = hyp_res.start()?;
                io::copy(body, &mut stream)?;
                stream.end()
            }
            Some(Body::Chunked(mut body, chunk_size)) => {
                // This _might_ happen on a 32-bit machine!
                if chunk_size > (usize::max_value() as u64) {
                    let msg = "chunk size exceeds limits of usize type";
                    return Err(io::Error::new(io::ErrorKind::Other, msg));
                }

                // The buffer stores the current chunk being written out.
                let mut buffer = vec![0; chunk_size as usize];
                let mut stream = hyp_res.start()?;
                loop {
                    match body.read_max(&mut buffer)? {
                        0 => break,
                        n => stream.write_all(&buffer[..n])?,
                    }
                }

                stream.end()
            }
        }
    }

    /// Preprocess the request for Rocket things. Currently, this means:
    ///
    ///   * Rewriting the method in the request if _method form field exists.
    ///
    /// Keep this in-sync with derive_form when preprocessing form fields.
    fn preprocess_request(&self, req: &mut Request<'_>, data: &Data) {
        // Check if this is a form and if the form contains the special _method
        // field which we use to reinterpret the request's method.
        let data_len = data.peek().len();
        let (min_len, max_len) = ("_method=get".len(), "_method=delete".len());
        let is_form = req.content_type().map_or(false, |ct| ct.is_form());

        if is_form && req.method() == Method::Post && data_len >= min_len {
            if let Ok(form) = from_utf8(&data.peek()[..min(data_len, max_len)]) {
                let method: Option<Result<Method, _>> = FormItems::from(form)
                    .filter(|item| item.key.as_str() == "_method")
                    .map(|item| item.value.parse())
                    .next();

                if let Some(Ok(method)) = method {
                    req.set_method(method);
                }
            }
        }
    }

    #[inline]
    pub(crate) fn dispatch<'s, 'r>(
        &'s self,
        request: &'r mut Request<'s>,
        data: Data
    ) -> Response<'r> {
        info!("{}:", request);

        // Do a bit of preprocessing before routing.
        self.preprocess_request(request, &data);

        // Run the request fairings.
        self.fairings.handle_request(request, &data);

        // Remember if the request is a `HEAD` request for later body stripping.
        let was_head_request = request.method() == Method::Head;

        // Route the request and run the user's handlers.
        let mut response = self.route_and_process(request, data);

        // Add a default 'Server' header if it isn't already there.
        // TODO: If removing Hyper, write out `Date` header too.
        if !response.headers().contains("Server") {
            response.set_header(Header::new("Server", "Rocket"));
        }

        // Run the response fairings.
        self.fairings.handle_response(request, &mut response);

        // Strip the body if this is a `HEAD` request.
        if was_head_request {
            response.strip_body();
        }

        response
    }

    /// Route the request and process the outcome to eventually get a response.
    fn route_and_process<'s, 'r>(
        &'s self,
        request: &'r Request<'s>,
        data: Data
    ) -> Response<'r> {
        let mut response = match self.route(request, data) {
            Outcome::Success(response) => response,
            Outcome::Forward(data) => {
                // There was no matching route. Autohandle `HEAD` requests.
                if request.method() == Method::Head {
                    info_!("Autohandling {} request.", Paint::default("HEAD").bold());

                    // Dispatch the request again with Method `GET`.
                    request._set_method(Method::Get);

                    // Return early so we don't set cookies twice.
                    return self.route_and_process(request, data);
                } else {
                    // No match was found and it can't be autohandled. 405.
                    self.handle_error(Status::NotFound, request)
                }
            }

            Outcome::Failure(status) => self.handle_error(status, request),
        };

        // Set the cookies. Note that error responses will only include cookies
        // set by the error handler. See `handle_error` for more.
        for cookie in request.cookies().delta() {
            response.adjoin_header(cookie);
        }

        response
    }

    /// Tries to find a `Responder` for a given `request`. It does this by
    /// routing the request and calling the handler for each matching route
    /// until one of the handlers returns success or failure, or there are no
    /// additional routes to try (forward). The corresponding outcome for each
    /// condition is returned.
    //
    // TODO: We _should_ be able to take an `&mut` here and mutate the request
    // at any pointer _before_ we pass it to a handler as long as we drop the
    // outcome. That should be safe. Since no mutable borrow can be held
    // (ensuring `handler` takes an immutable borrow), any caller to `route`
    // should be able to supply an `&mut` and retain an `&` after the call.
    #[inline]
    pub(crate) fn route<'s, 'r>(
        &'s self,
        request: &'r Request<'s>,
        mut data: Data,
    ) -> handler::Outcome<'r> {
        // Go through the list of matching routes until we fail or succeed.
        let matches = self.router.route(request);
        let mut counter: usize = 0;
        for route in &matches {
            counter += 1;

            // Must pass HEAD requests foward
            if (&request.method() != &Method::Head) && (&route.method != &request.method()) {
                // Must make sure it consumed all list before fail
                if &counter == &matches.len() {
                    error_!("No matching routes for {}.", request);
                    info_!(
                        "{} {}",
                        Paint::yellow("A similar route exists:").bold(),
                        route
                    );
                    return Outcome::Failure(Status::MethodNotAllowed);
                } else {
                    continue;
                }
            } else {
                // Retrieve and set the requests parameters.
                info_!("Matched: {}", route);

                request.set_route(route);

                // Dispatch the request to the handler.
                let outcome = route.handler.handle(request, data);

                // Check if the request processing completed or if the request needs
                // to be forwarded. If it does, continue the loop to try again.
                info_!("{} {}", Paint::default("Outcome:").bold(), outcome);
                match outcome {
                    o @ Outcome::Success(_) | o @ Outcome::Failure(_) => return o,
                    Outcome::Forward(unused_data) => data = unused_data,
                };
            }
        }

        error_!("No matching routes for {}.", request);
        Outcome::Forward(data)
    }

    // Finds the error catcher for the status `status` and executes it for the
    // given request `req`; the cookies in `req` are reset to their original
    // state before invoking the error handler. If a user has registered a
    // catcher for `status`, the catcher is called. If the catcher fails to
    // return a good response, the 500 catcher is executed. If there is no
    // registered catcher for `status`, the default catcher is used.
    pub(crate) fn handle_error<'r>(
        &self,
        status: Status,
        req: &'r Request<'_>
    ) -> Response<'r> {
        warn_!("Responding with {} catcher.", Paint::red(&status));

        // For now, we reset the delta state to prevent any modifications from
        // earlier, unsuccessful paths from being reflected in error response.
        // We may wish to relax this in the future.
        req.cookies().reset_delta();

        // Try to get the active catcher but fallback to user's 500 catcher.
        let catcher = self.catchers.get(&status.code).unwrap_or_else(|| {
            error_!("No catcher found for {}. Using 500 catcher.", status);
            self.catchers.get(&500).expect("500 catcher.")
        });

        // Dispatch to the user's catcher. If it fails, use the default 500.
        catcher.handle(req).unwrap_or_else(|err_status| {
            error_!("Catcher failed with status: {}!", err_status);
            warn_!("Using default 500 error catcher.");
            let default = self.default_catchers.get(&500).expect("Default 500");
            default.handle(req).expect("Default 500 response.")
        })
    }

    /// Create a new `Rocket` application using the configuration information in
    /// `Rocket.toml`. If the file does not exist or if there is an I/O error
    /// reading the file, the defaults are used. See the
    /// [`config`](crate::config) documentation for more information on
    /// defaults.
    ///
    /// This method is typically called through the
    /// [`rocket::ignite()`](crate::ignite) alias.
    ///
    /// # Panics
    ///
    /// If there is an error reading configuration sources, this function prints
    /// a nice error message and then exits the process.
    ///
    /// # Examples
    ///
    /// ```rust
    /// # {
    /// rocket::ignite()
    /// # };
    /// ```
    pub fn ignite() -> Rocket {
        Config::read()
            .or_else(|e| match e {
                ConfigError::IoError => {
                    warn!("Failed to read 'Rocket.toml'. Using defaults.");
                    Ok(FullConfig::active_default(None)?.take_active())
                }
                ConfigError::NotFound => Ok(FullConfig::active_default(None)?.take_active()),
                _ => Err(e)
            })
            .map(Rocket::configured)
            .unwrap_or_else(|e: ConfigError| {
                logger::init(logger::LoggingLevel::Debug);
                e.pretty_print();
                std::process::exit(1)
            })
    }

    /// Creates a new `Rocket` application using the supplied custom
    /// configuration. The `Rocket.toml` file, if present, is ignored. Any
    /// environment variables setting config parameters are ignored.
    ///
    /// This method is typically called through the `rocket::custom` alias.
    ///
    /// # Examples
    ///
    /// ```rust
    /// use rocket::config::{Config, Environment};
    /// # use rocket::config::ConfigError;
    ///
    /// # #[allow(dead_code)]
    /// # fn try_config() -> Result<(), ConfigError> {
    /// let config = Config::build(Environment::Staging)
    ///     .address("1.2.3.4")
    ///     .port(9234)
    ///     .finalize()?;
    ///
    /// # #[allow(unused_variables)]
    /// let app = rocket::custom(config);
    /// # Ok(())
    /// # }
    /// ```
    #[inline]
    pub fn custom(config: Config) -> Rocket {
        Rocket::configured(config)
    }

    #[inline]
    fn configured(config: Config) -> Rocket {
        if logger::try_init(config.log_level, false) {
            // Temporary weaken log level for launch info.
            logger::push_max_level(logger::LoggingLevel::Normal);
        }

        launch_info!("{}Configured for {}.", Paint::emoji("🔧 "), config.environment);
        launch_info_!("address: {}", Paint::default(&config.address).bold());
        launch_info_!("port: {}", Paint::default(&config.port).bold());
        launch_info_!("log: {}", Paint::default(config.log_level).bold());
        launch_info_!("workers: {}", Paint::default(config.workers).bold());
        launch_info_!("secret key: {}", Paint::default(&config.secret_key).bold());
        launch_info_!("limits: {}", Paint::default(&config.limits).bold());

        match config.keep_alive {
            Some(v) => launch_info_!("keep-alive: {}", Paint::default(format!("{}s", v)).bold()),
            None => launch_info_!("keep-alive: {}", Paint::default("disabled").bold()),
        }

        let tls_configured = config.tls.is_some();
        if tls_configured && cfg!(feature = "tls") {
            launch_info_!("tls: {}", Paint::default("enabled").bold());
        } else if tls_configured {
            error_!("tls: {}", Paint::default("disabled").bold());
            error_!("tls is configured, but the tls feature is disabled");
        } else {
            launch_info_!("tls: {}", Paint::default("disabled").bold());
        }

        if config.secret_key.is_generated() && config.environment.is_prod() {
            warn!("environment is 'production', but no `secret_key` is configured");
        }

        for (name, value) in config.extras() {
            launch_info_!("{} {}: {}",
                          Paint::yellow("[extra]"), name,
                          Paint::default(LoggedValue(value)).bold());
        }

        Rocket {
            config,
            router: Router::new(),
            default_catchers: catcher::defaults::get(),
            catchers: catcher::defaults::get(),
            state: Container::new(),
            fairings: Fairings::new(),
        }
    }

    /// Mounts all of the routes in the supplied vector at the given `base`
    /// path. Mounting a route with path `path` at path `base` makes the route
    /// available at `base/path`.
    ///
    /// # Panics
    ///
    /// Panics if the `base` mount point is not a valid static path: a valid
    /// origin URI without dynamic parameters.
    ///
    /// Panics if any route's URI is not a valid origin URI. This kind of panic
    /// is guaranteed not to occur if the routes were generated using Rocket's
    /// code generation.
    ///
    /// # Examples
    ///
    /// Use the `routes!` macro to mount routes created using the code
    /// generation facilities. Requests to the `/hello/world` URI will be
    /// dispatched to the `hi` route.
    ///
    /// ```rust
    /// # #![feature(proc_macro_hygiene)]
    /// # #[macro_use] extern crate rocket;
    /// #
    /// #[get("/world")]
    /// fn hi() -> &'static str {
    ///     "Hello!"
    /// }
    ///
    /// fn main() {
    /// # if false { // We don't actually want to launch the server in an example.
    ///     rocket::ignite().mount("/hello", routes![hi])
    /// #       .launch();
    /// # }
    /// }
    /// ```
    ///
    /// Manually create a route named `hi` at path `"/world"` mounted at base
    /// `"/hello"`. Requests to the `/hello/world` URI will be dispatched to the
    /// `hi` route.
    ///
    /// ```rust
    /// use rocket::{Request, Route, Data};
    /// use rocket::handler::Outcome;
    /// use rocket::http::Method::*;
    ///
    /// fn hi<'r>(req: &'r Request, _: Data) -> Outcome<'r> {
    ///     Outcome::from(req, "Hello!")
    /// }
    ///
    /// # if false { // We don't actually want to launch the server in an example.
    /// rocket::ignite().mount("/hello", vec![Route::new(Get, "/world", hi)])
    /// #     .launch();
    /// # }
    /// ```
    #[inline]
    pub fn mount<R: Into<Vec<Route>>>(mut self, base: &str, routes: R) -> Self {
        info!("{}{} {}{}",
<<<<<<< HEAD
                Paint::masked("🛰  "),
                Paint::magenta("Mounting"),
                Paint::blue(base),
                Paint::magenta(":"));
=======
              Paint::emoji("🛰  "),
              Paint::magenta("Mounting"),
              Paint::blue(base),
              Paint::magenta(":"));
>>>>>>> 63a4ae04

        let base_uri = Origin::parse(base)
            .unwrap_or_else(|e| {
                error_!("Invalid origin URI '{}' used as mount point.", base);
                panic!("Error: {}", e);
            });

        if base_uri.query().is_some() {
            error_!("Mount point '{}' contains query string.", base);
            panic!("Invalid mount point.");
        }

        for mut route in routes.into() {
            let path = route.uri.clone();
            if let Err(e) = route.set_uri(base_uri.clone(), path) {
                error_!("{}", e);
                panic!("Invalid route URI.");
            }

            info_!("{}", route);
            self.router.add(route);
        }

        self
    }

    /// Registers all of the catchers in the supplied vector.
    ///
    /// # Examples
    ///
    /// ```rust
    /// # #![feature(proc_macro_hygiene)]
    /// # #[macro_use] extern crate rocket;
    /// use rocket::Request;
    ///
    /// #[catch(500)]
    /// fn internal_error() -> &'static str {
    ///     "Whoops! Looks like we messed up."
    /// }
    ///
    /// #[catch(400)]
    /// fn not_found(req: &Request) -> String {
    ///     format!("I couldn't find '{}'. Try something else?", req.uri())
    /// }
    ///
    /// fn main() {
    /// # if false { // We don't actually want to launch the server in an example.
    ///     rocket::ignite()
    ///         .register(catchers![internal_error, not_found])
    /// #       .launch();
    /// # }
    /// }
    /// ```
    #[inline]
    pub fn register(mut self, catchers: Vec<Catcher>) -> Self {
        info!("{}{}", Paint::emoji("👾 "), Paint::magenta("Catchers:"));
        for c in catchers {
            if self.catchers.get(&c.code).map_or(false, |e| !e.is_default) {
                info_!("{} {}", c, Paint::yellow("(warning: duplicate catcher!)"));
            } else {
                info_!("{}", c);
            }

            self.catchers.insert(c.code, c);
        }

        self
    }

    /// Add `state` to the state managed by this instance of Rocket.
    ///
    /// This method can be called any number of times as long as each call
    /// refers to a different `T`.
    ///
    /// Managed state can be retrieved by any request handler via the
    /// [`State`](crate::State) request guard. In particular, if a value of type `T`
    /// is managed by Rocket, adding `State<T>` to the list of arguments in a
    /// request handler instructs Rocket to retrieve the managed value.
    ///
    /// # Panics
    ///
    /// Panics if state of type `T` is already being managed.
    ///
    /// # Example
    ///
    /// ```rust
    /// # #![feature(proc_macro_hygiene)]
    /// # #[macro_use] extern crate rocket;
    /// use rocket::State;
    ///
    /// struct MyValue(usize);
    ///
    /// #[get("/")]
    /// fn index(state: State<MyValue>) -> String {
    ///     format!("The stateful value is: {}", state.0)
    /// }
    ///
    /// fn main() {
    /// # if false { // We don't actually want to launch the server in an example.
    ///     rocket::ignite()
    ///         .mount("/", routes![index])
    ///         .manage(MyValue(10))
    ///         .launch();
    /// # }
    /// }
    /// ```
    #[inline]
    pub fn manage<T: Send + Sync + 'static>(self, state: T) -> Self {
        if !self.state.set::<T>(state) {
            error!("State for this type is already being managed!");
            panic!("Aborting due to duplicately managed state.");
        }

        self
    }

    /// Attaches a fairing to this instance of Rocket. If the fairing is an
    /// _attach_ fairing, it is run immediately. All other kinds of fairings
    /// will be executed at their appropriate time.
    ///
    /// # Example
    ///
    /// ```rust
    /// # #![feature(proc_macro_hygiene)]
    /// # #[macro_use] extern crate rocket;
    /// use rocket::Rocket;
    /// use rocket::fairing::AdHoc;
    ///
    /// fn main() {
    /// # if false { // We don't actually want to launch the server in an example.
    ///     rocket::ignite()
    ///         .attach(AdHoc::on_launch("Launch Message", |_| {
    ///             println!("Rocket is launching!");
    ///         }))
    ///         .launch();
    /// # }
    /// }
    /// ```
    #[inline]
    pub fn attach<F: Fairing>(mut self, fairing: F) -> Self {
        // Attach (and run attach) fairings, which requires us to move `self`.
        let mut fairings = mem::replace(&mut self.fairings, Fairings::new());
        self = fairings.attach(Box::new(fairing), self);

        // Make sure we keep all fairings around: the old and newly added ones!
        fairings.append(self.fairings);
        self.fairings = fairings;
        self
    }

    pub(crate) fn prelaunch_check(mut self) -> Result<Rocket, LaunchError> {
        self.router = match self.router.collisions() {
            Ok(router) => router,
            Err(e) => return Err(LaunchError::new(LaunchErrorKind::Collision(e)))
        };

        if let Some(failures) = self.fairings.failures() {
            return Err(LaunchError::new(LaunchErrorKind::FailedFairings(failures.to_vec())))
        }

        Ok(self)
    }

    /// Starts the application server and begins listening for and dispatching
    /// requests to mounted routes and catchers. Unless there is an error, this
    /// function does not return and blocks until program termination.
    ///
    /// # Error
    ///
    /// If there is a problem starting the application, a [`LaunchError`] is
    /// returned. Note that a value of type `LaunchError` panics if dropped
    /// without first being inspected. See the [`LaunchError`] documentation for
    /// more information.
    ///
    /// # Example
    ///
    /// ```rust
    /// # if false {
    /// rocket::ignite().launch();
    /// # }
    /// ```
    pub fn launch(mut self) -> LaunchError {
        self = match self.prelaunch_check() {
            Ok(rocket) => rocket,
            Err(launch_error) => return launch_error
        };

        self.fairings.pretty_print_counts();

        let full_addr = format!("{}:{}", self.config.address, self.config.port);
        serve!(self, &full_addr, |server, proto| {
            let mut server = match server {
                Ok(server) => server,
                Err(e) => return LaunchError::new(LaunchErrorKind::Bind(e)),
            };

            // Determine the address and port we actually binded to.
            match server.local_addr() {
                Ok(server_addr) => self.config.port = server_addr.port(),
                Err(e) => return LaunchError::from(e),
            }

            // Set the keep-alive.
            let timeout = self.config.keep_alive.map(|s| Duration::from_secs(s as u64));
            server.keep_alive(timeout);

            // Freeze managed state for synchronization-free accesses later.
            self.state.freeze();

            // Run the launch fairings.
            self.fairings.handle_launch(&self);

            let full_addr = format!("{}:{}", self.config.address, self.config.port);
            launch_info!("{}{} {}{}",
                         Paint::emoji("🚀 "),
                         Paint::default("Rocket has launched from").bold(),
                         Paint::default(proto).bold().underline(),
                         Paint::default(&full_addr).bold().underline());

            // Restore the log level back to what it originally was.
            logger::pop_max_level();

            let threads = self.config.workers as usize;
            if let Err(e) = server.handle_threads(self, threads) {
                return LaunchError::from(e);
            }

            unreachable!("the call to `handle_threads` should block on success")
        })
    }

    /// Returns an iterator over all of the routes mounted on this instance of
    /// Rocket.
    ///
    /// # Example
    ///
    /// ```rust
    /// # #![feature(proc_macro_hygiene)]
    /// # #[macro_use] extern crate rocket;
    /// use rocket::Rocket;
    /// use rocket::fairing::AdHoc;
    ///
    /// #[get("/hello")]
    /// fn hello() -> &'static str {
    ///     "Hello, world!"
    /// }
    ///
    /// fn main() {
    ///     let rocket = rocket::ignite()
    ///         .mount("/", routes![hello])
    ///         .mount("/hi", routes![hello]);
    ///
    ///     for route in rocket.routes() {
    ///         match route.base() {
    ///             "/" => assert_eq!(route.uri.path(), "/hello"),
    ///             "/hi" => assert_eq!(route.uri.path(), "/hi/hello"),
    ///             _ => unreachable!("only /hello, /hi/hello are expected")
    ///         }
    ///     }
    ///
    ///     assert_eq!(rocket.routes().count(), 2);
    /// }
    /// ```
    #[inline(always)]
    pub fn routes<'a>(&'a self) -> impl Iterator<Item = &'a Route> + 'a {
        self.router.routes()
    }

    /// Returns `Some` of the managed state value for the type `T` if it is
    /// being managed by `self`. Otherwise, returns `None`.
    ///
    /// # Example
    ///
    /// ```rust
    /// #[derive(PartialEq, Debug)]
    /// struct MyState(&'static str);
    ///
    /// let rocket = rocket::ignite().manage(MyState("hello!"));
    /// assert_eq!(rocket.state::<MyState>(), Some(&MyState("hello!")));
    ///
    /// let client = rocket::local::Client::new(rocket).expect("valid rocket");
    /// assert_eq!(client.rocket().state::<MyState>(), Some(&MyState("hello!")));
    /// ```
    #[inline(always)]
    pub fn state<T: Send + Sync + 'static>(&self) -> Option<&T> {
        self.state.try_get()
    }

    /// Returns the active configuration.
    ///
    /// # Example
    ///
    /// ```rust
    /// # #![feature(proc_macro_hygiene)]
    /// # #[macro_use] extern crate rocket;
    /// use rocket::Rocket;
    /// use rocket::fairing::AdHoc;
    ///
    /// fn main() {
    /// # if false { // We don't actually want to launch the server in an example.
    ///     rocket::ignite()
    ///         .attach(AdHoc::on_launch("Config Printer", |rocket| {
    ///             println!("Rocket launch config: {:?}", rocket.config());
    ///         }))
    ///         .launch();
    /// # }
    /// }
    /// ```
    #[inline(always)]
    pub fn config(&self) -> &Config {
        &self.config
    }
}<|MERGE_RESOLUTION|>--- conflicted
+++ resolved
@@ -538,17 +538,11 @@
     #[inline]
     pub fn mount<R: Into<Vec<Route>>>(mut self, base: &str, routes: R) -> Self {
         info!("{}{} {}{}",
-<<<<<<< HEAD
-                Paint::masked("🛰  "),
-                Paint::magenta("Mounting"),
-                Paint::blue(base),
-                Paint::magenta(":"));
-=======
+
               Paint::emoji("🛰  "),
               Paint::magenta("Mounting"),
               Paint::blue(base),
               Paint::magenta(":"));
->>>>>>> 63a4ae04
 
         let base_uri = Origin::parse(base)
             .unwrap_or_else(|e| {
