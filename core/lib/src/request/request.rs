use std::sync::Arc;
use std::net::{IpAddr, SocketAddr};
use std::future::Future;
use std::fmt;
use std::str;

use yansi::Paint;
use state::{Container, Storage};
use futures::future::BoxFuture;
use atomic::{Atomic, Ordering};

use crate::request::{FromParam, FromSegments, FromRequest, Outcome};
use crate::request::{FromFormValue, FormItems, FormItem};

use crate::{Rocket, Config, Shutdown, Route};
use crate::http::{hyper, uri::{Origin, Segments}};
use crate::http::{Method, Header, HeaderMap};
use crate::http::{RawStr, ContentType, Accept, MediaType, CookieJar, Cookie};
use crate::http::private::{Indexed, SmallVec};
use crate::data::Limits;

/// The type of an incoming web request.
///
/// This should be used sparingly in Rocket applications. In particular, it
/// should likely only be used when writing [`FromRequest`] implementations. It
/// contains all of the information for a given web request except for the body
/// data. This includes the HTTP method, URI, cookies, headers, and more.
pub struct Request<'r> {
    method: Atomic<Method>,
    uri: Origin<'r>,
    headers: HeaderMap<'r>,
    remote: Option<SocketAddr>,
    pub(crate) state: RequestState<'r>,
}

pub(crate) struct RequestState<'r> {
    pub config: &'r Config,
    pub managed: &'r Container,
    pub shutdown: &'r Shutdown,
    pub path_segments: SmallVec<[Indices; 12]>,
    pub query_items: Option<SmallVec<[IndexedFormItem; 6]>>,
    pub route: Atomic<Option<&'r Route>>,
    pub cookies: CookieJar<'r>,
    pub accept: Storage<Option<Accept>>,
    pub content_type: Storage<Option<ContentType>>,
    pub cache: Arc<Container>,
}

impl Request<'_> {
    pub(crate) fn clone(&self) -> Self {
        Request {
            method: Atomic::new(self.method()),
            uri: self.uri.clone(),
            headers: self.headers.clone(),
            remote: self.remote.clone(),
            state: self.state.clone(),
        }
    }
}

impl RequestState<'_> {
    fn clone(&self) -> Self {
        RequestState {
            config: self.config,
            managed: self.managed,
            shutdown: self.shutdown,
            path_segments: self.path_segments.clone(),
            query_items: self.query_items.clone(),
            route: Atomic::new(self.route.load(Ordering::Acquire)),
            cookies: self.cookies.clone(),
            accept: self.accept.clone(),
            content_type: self.content_type.clone(),
            cache: self.cache.clone(),
        }
    }
}

impl<'r> Request<'r> {
    /// Create a new `Request` with the given `method` and `uri`.
    #[inline(always)]
    pub(crate) fn new<'s: 'r>(
        rocket: &'r Rocket,
        method: Method,
        uri: Origin<'s>
    ) -> Request<'r> {
        let mut request = Request {
            uri,
            method: Atomic::new(method),
            headers: HeaderMap::new(),
            remote: None,
            state: RequestState {
                path_segments: SmallVec::new(),
                query_items: None,
                config: &rocket.config,
                managed: &rocket.managed_state,
                shutdown: &rocket.shutdown_handle,
                route: Atomic::new(None),
                cookies: CookieJar::new(&rocket.config.secret_key),
                accept: Storage::new(),
                content_type: Storage::new(),
                cache: Arc::new(Container::new()),
            }
        };

        request.update_cached_uri_info();
        request
    }

    /// Retrieve the method from `self`.
    ///
    /// # Example
    ///
    /// ```rust
    /// # use rocket::Request;
    /// use rocket::http::Method;
    ///
    /// # Request::example(Method::Get, "/uri", |request| {
    /// request.set_method(Method::Get);
    /// assert_eq!(request.method(), Method::Get);
    /// # });
    /// ```
    #[inline(always)]
    pub fn method(&self) -> Method {
        self.method.load(Ordering::Acquire)
    }

    /// Set the method of `self`.
    ///
    /// # Example
    ///
    /// ```rust
    /// # use rocket::Request;
    /// use rocket::http::Method;
    ///
    /// # Request::example(Method::Get, "/uri", |request| {
    /// assert_eq!(request.method(), Method::Get);
    ///
    /// request.set_method(Method::Post);
    /// assert_eq!(request.method(), Method::Post);
    /// # });
    /// ```
    #[inline(always)]
    pub fn set_method(&mut self, method: Method) {
        self._set_method(method);
    }

    /// Borrow the [`Origin`] URI from `self`.
    ///
    /// # Example
    ///
    /// ```rust
    /// # use rocket::Request;
    /// # use rocket::http::Method;
    /// # Request::example(Method::Get, "/uri", |request| {
    /// assert_eq!(request.uri().path(), "/uri");
    /// # });
    /// ```
    #[inline(always)]
    pub fn uri(&self) -> &Origin<'_> {
        &self.uri
    }

    /// Set the URI in `self` to `uri`.
    ///
    /// # Example
    ///
    /// ```rust
    /// use rocket::http::uri::Origin;
    ///
    /// # use rocket::Request;
    /// # use rocket::http::Method;
    /// # Request::example(Method::Get, "/uri", |mut request| {
    /// let uri = Origin::parse("/hello/Sergio?type=greeting").unwrap();
    /// request.set_uri(uri);
    /// assert_eq!(request.uri().path(), "/hello/Sergio");
    /// assert_eq!(request.uri().query(), Some("type=greeting"));
    /// # });
    /// ```
    pub fn set_uri<'u: 'r>(&mut self, uri: Origin<'u>) {
        self.uri = uri;
        self.update_cached_uri_info();
    }

    /// Returns the address of the remote connection that initiated this
    /// request if the address is known. If the address is not known, `None` is
    /// returned.
    ///
    /// Because it is common for proxies to forward connections for clients, the
    /// remote address may contain information about the proxy instead of the
    /// client. For this reason, proxies typically set the "X-Real-IP" header
    /// with the client's true IP. To extract this IP from the request, use the
    /// [`real_ip()`] or [`client_ip()`] methods.
    ///
    /// [`real_ip()`]: #method.real_ip
    /// [`client_ip()`]: #method.client_ip
    ///
    /// # Example
    ///
    /// ```rust
    /// # use rocket::Request;
    /// # use rocket::http::Method;
    /// # Request::example(Method::Get, "/uri", |request| {
    /// assert!(request.remote().is_none());
    /// # });
    /// ```
    #[inline(always)]
    pub fn remote(&self) -> Option<SocketAddr> {
        self.remote
    }

    /// Sets the remote address of `self` to `address`.
    ///
    /// # Example
    ///
    /// Set the remote address to be 127.0.0.1:8000:
    ///
    /// ```rust
    /// # use rocket::Request;
    /// # use rocket::http::Method;
    /// use std::net::{SocketAddr, IpAddr, Ipv4Addr};
    ///
    /// # Request::example(Method::Get, "/uri", |mut request| {
    /// let (ip, port) = (IpAddr::V4(Ipv4Addr::new(127, 0, 0, 1)), 8000);
    /// let localhost = SocketAddr::new(ip, port);
    /// request.set_remote(localhost);
    ///
    /// assert_eq!(request.remote(), Some(localhost));
    /// # });
    /// ```
    #[inline(always)]
    pub fn set_remote(&mut self, address: SocketAddr) {
        self.remote = Some(address);
    }

    /// Returns the IP address in the "X-Real-IP" header of the request if such
    /// a header exists and contains a valid IP address.
    ///
    /// # Example
    ///
    /// ```rust
    /// # use rocket::Request;
    /// # use rocket::http::{Header, Method};
    /// # use std::net::{SocketAddr, IpAddr, Ipv4Addr};
    ///
    /// # Request::example(Method::Get, "/uri", |mut request| {
    /// request.add_header(Header::new("X-Real-IP", "8.8.8.8"));
    /// assert_eq!(request.real_ip(), Some("8.8.8.8".parse().unwrap()));
    /// # });
    /// ```
    pub fn real_ip(&self) -> Option<IpAddr> {
        self.headers()
            .get_one("X-Real-IP")
            .and_then(|ip| {
                ip.parse()
                    .map_err(|_| warn!("'X-Real-IP' header is malformed: {}", ip))
                    .ok()
            })
    }

    /// Attempts to return the client's IP address by first inspecting the
    /// "X-Real-IP" header and then using the remote connection's IP address.
    ///
    /// If the "X-Real-IP" header exists and contains a valid IP address, that
    /// address is returned. Otherwise, if the address of the remote connection
    /// is known, that address is returned. Otherwise, `None` is returned.
    ///
    /// # Example
    ///
    /// ```rust
    /// # use rocket::Request;
    /// # use rocket::http::{Header, Method};
    /// # use std::net::{SocketAddr, IpAddr, Ipv4Addr};
    ///
    /// # Request::example(Method::Get, "/uri", |mut request| {
    /// // starting without an "X-Real-IP" header or remote addresss
    /// assert!(request.client_ip().is_none());
    ///
    /// // add a remote address; this is done by Rocket automatically
    /// request.set_remote("127.0.0.1:8000".parse().unwrap());
    /// assert_eq!(request.client_ip(), Some("127.0.0.1".parse().unwrap()));
    ///
    /// // now with an X-Real-IP header
    /// request.add_header(Header::new("X-Real-IP", "8.8.8.8"));
    /// assert_eq!(request.client_ip(), Some("8.8.8.8".parse().unwrap()));
    /// # });
    /// ```
    #[inline]
    pub fn client_ip(&self) -> Option<IpAddr> {
        self.real_ip().or_else(|| self.remote().map(|r| r.ip()))
    }

    /// Returns a wrapped borrow to the cookies in `self`.
    ///
    /// [`CookieJar`] implements internal mutability, so this method allows you
    /// to get _and_ add/remove cookies in `self`.
    ///
    /// # Example
    ///
    /// Add a new cookie to a request's cookies:
    ///
    /// ```rust
    /// # use rocket::Request;
    /// # use rocket::http::Method;
    /// use rocket::http::Cookie;
    ///
    /// # Request::example(Method::Get, "/uri", |mut request| {
    /// request.cookies().add(Cookie::new("key", "val"));
    /// request.cookies().add(Cookie::new("ans", format!("life: {}", 38 + 4)));
    /// # });
    /// ```
<<<<<<< HEAD
    pub fn cookies(&self) -> Cookies<'_> {
        // FIXME: Can we do better? This is disappointing.
        let mut guard = self.state.cookies.lock().expect("cookies lock");
        match guard.take() {
            Some(jar) => {
                let mutex = &self.state.cookies;
                let on_drop = move |jar| {
                    *mutex.lock().expect("cookies lock") = Some(jar);
                };

                Cookies::new(jar, self.state.config.secret_key(), on_drop)
            }
            None => {
                let span = error_span!("Multiple `Cookies` instances are active at once.");
                info!(parent: &span,
                      "An instance of `Cookies` must be dropped before another \
                      can be retrieved.");
                warn!(parent: &span, "The retrieved `Cookies` instance will be empty.");
                Cookies::empty()
            }
        }
=======
    pub fn cookies(&self) -> &CookieJar<'r> {
        &self.state.cookies
>>>>>>> eeeab889
    }

    /// Returns a [`HeaderMap`] of all of the headers in `self`.
    ///
    /// # Example
    ///
    /// ```rust
    /// # use rocket::Request;
    /// # use rocket::http::Method;
    /// # Request::example(Method::Get, "/uri", |request| {
    /// let header_map = request.headers();
    /// assert!(header_map.is_empty());
    /// # });
    /// ```
    #[inline(always)]
    pub fn headers(&self) -> &HeaderMap<'r> {
        &self.headers
    }

    /// Add `header` to `self`'s headers. The type of `header` can be any type
    /// that implements the `Into<Header>` trait. This includes common types
    /// such as [`ContentType`] and [`Accept`].
    ///
    /// # Example
    ///
    /// ```rust
    /// # use rocket::Request;
    /// # use rocket::http::Method;
    /// use rocket::http::ContentType;
    ///
    /// # Request::example(Method::Get, "/uri", |mut request| {
    /// assert!(request.headers().is_empty());
    ///
    /// request.add_header(ContentType::HTML);
    /// assert!(request.headers().contains("Content-Type"));
    /// assert_eq!(request.headers().len(), 1);
    /// # });
    /// ```
    #[inline(always)]
    pub fn add_header<'h: 'r, H: Into<Header<'h>>>(&mut self, header: H) {
        self.headers.add(header.into());
    }

    /// Replaces the value of the header with name `header.name` with
    /// `header.value`. If no such header exists, `header` is added as a header
    /// to `self`.
    ///
    /// # Example
    ///
    /// ```rust
    /// # use rocket::Request;
    /// # use rocket::http::Method;
    /// use rocket::http::ContentType;
    ///
    /// # Request::example(Method::Get, "/uri", |mut request| {
    /// assert!(request.headers().is_empty());
    ///
    /// request.add_header(ContentType::Any);
    /// assert_eq!(request.headers().get_one("Content-Type"), Some("*/*"));
    ///
    /// request.replace_header(ContentType::PNG);
    /// assert_eq!(request.headers().get_one("Content-Type"), Some("image/png"));
    /// # });
    /// ```
    #[inline(always)]
    pub fn replace_header<'h: 'r, H: Into<Header<'h>>>(&mut self, header: H) {
        self.headers.replace(header.into());
    }

    /// Returns the Content-Type header of `self`. If the header is not present,
    /// returns `None`. The Content-Type header is cached after the first call
    /// to this function. As a result, subsequent calls will always return the
    /// same value.
    ///
    /// # Example
    ///
    /// ```rust
    /// # use rocket::Request;
    /// # use rocket::http::Method;
    /// use rocket::http::ContentType;
    ///
    /// # Request::example(Method::Get, "/uri", |mut request| {
    /// request.add_header(ContentType::JSON);
    /// assert_eq!(request.content_type(), Some(&ContentType::JSON));
    ///
    /// // The header is cached; it cannot be replaced after first access.
    /// request.replace_header(ContentType::HTML);
    /// assert_eq!(request.content_type(), Some(&ContentType::JSON));
    /// # });
    /// ```
    #[inline(always)]
    pub fn content_type(&self) -> Option<&ContentType> {
        self.state.content_type.get_or_set(|| {
            self.headers().get_one("Content-Type").and_then(|v| v.parse().ok())
        }).as_ref()
    }

    /// Returns the Accept header of `self`. If the header is not present,
    /// returns `None`. The Accept header is cached after the first call to this
    /// function. As a result, subsequent calls will always return the same
    /// value.
    ///
    /// # Example
    ///
    /// ```rust
    /// # use rocket::Request;
    /// # use rocket::http::Method;
    /// use rocket::http::Accept;
    ///
    /// # Request::example(Method::Get, "/uri", |mut request| {
    /// request.add_header(Accept::JSON);
    /// assert_eq!(request.accept(), Some(&Accept::JSON));
    ///
    /// // The header is cached; it cannot be replaced after first access.
    /// request.replace_header(Accept::HTML);
    /// assert_eq!(request.accept(), Some(&Accept::JSON));
    /// # });
    /// ```
    #[inline(always)]
    pub fn accept(&self) -> Option<&Accept> {
        self.state.accept.get_or_set(|| {
            self.headers().get_one("Accept").and_then(|v| v.parse().ok())
        }).as_ref()
    }

    /// Returns the media type "format" of the request.
    ///
    /// The "format" of a request is either the Content-Type, if the request
    /// methods indicates support for a payload, or the preferred media type in
    /// the Accept header otherwise. If the method indicates no payload and no
    /// Accept header is specified, a media type of `Any` is returned.
    ///
    /// The media type returned from this method is used to match against the
    /// `format` route attribute.
    ///
    /// # Example
    ///
    /// ```rust
    /// # use rocket::Request;
    /// use rocket::http::{Method, Accept, ContentType, MediaType};
    ///
    /// # Request::example(Method::Get, "/uri", |mut request| {
    /// request.add_header(ContentType::JSON);
    /// request.add_header(Accept::HTML);
    ///
    /// request.set_method(Method::Get);
    /// assert_eq!(request.format(), Some(&MediaType::HTML));
    ///
    /// request.set_method(Method::Post);
    /// assert_eq!(request.format(), Some(&MediaType::JSON));
    /// # });
    /// ```
    pub fn format(&self) -> Option<&MediaType> {
        static ANY: MediaType = MediaType::Any;
        if self.method().supports_payload() {
            self.content_type().map(|ct| ct.media_type())
        } else {
            // FIXME: Should we be using `accept_first` or `preferred`? Or
            // should we be checking neither and instead pass things through
            // where the client accepts the thing at all?
            self.accept()
                .map(|accept| accept.preferred().media_type())
                .or(Some(&ANY))
        }
    }

    /// Returns the configured application data limits.
    ///
    /// # Example
    ///
    /// ```rust
    /// # use rocket::Request;
    /// # use rocket::http::Method;
    /// # Request::example(Method::Get, "/uri", |mut request| {
    /// let json_limit = request.limits().get("json");
    /// # });
    /// ```
    pub fn limits(&self) -> &'r Limits {
        &self.state.config.limits
    }

    /// Get the presently matched route, if any.
    ///
    /// This method returns `Some` any time a handler or its guards are being
    /// invoked. This method returns `None` _before_ routing has commenced; this
    /// includes during request fairing callbacks.
    ///
    /// # Example
    ///
    /// ```rust
    /// # use rocket::Request;
    /// # use rocket::http::Method;
    /// # Request::example(Method::Get, "/uri", |mut request| {
    /// let route = request.route();
    /// # });
    /// ```
    pub fn route(&self) -> Option<&'r Route> {
        self.state.route.load(Ordering::Acquire)
    }

    /// Invokes the request guard implementation for `T`, returning its outcome.
    ///
    /// # Example
    ///
    /// Assuming a `User` request guard exists, invoke it:
    ///
    /// ```rust
    /// # use rocket::Request;
    /// # use rocket::http::Method;
    /// # type User = Method;
    /// # Request::example(Method::Get, "/uri", |request| {
    /// let outcome = request.guard::<User>();
    /// # });
    /// ```
    ///
    /// Retrieve managed state inside of a guard implementation:
    ///
    /// ```rust
    /// # use rocket::Request;
    /// # use rocket::http::Method;
    /// use rocket::State;
    ///
    /// # type Pool = usize;
    /// # Request::example(Method::Get, "/uri", |request| {
    /// let pool = request.guard::<State<Pool>>();
    /// # });
    /// ```
    pub fn guard<'z, 'a, T>(&'a self) -> BoxFuture<'z, Outcome<T, T::Error>>
        where T: FromRequest<'a, 'r> + 'z, 'a: 'z, 'r: 'z
    {
        T::from_request(self)
    }

    #[inline(always)]
    pub fn managed_state<T>(&self) -> Option<&'r T>
        where T: Send + Sync + 'static
    {
        self.state.managed.try_get::<T>()
    }

    /// Retrieves the cached value for type `T` from the request-local cached
    /// state of `self`. If no such value has previously been cached for this
    /// request, `f` is called to produce the value which is subsequently
    /// returned.
    ///
    /// # Example
    ///
    /// ```rust
    /// # use rocket::http::Method;
    /// # use rocket::Request;
    /// # type User = ();
    /// fn current_user(request: &Request) -> User {
    ///     // Validate request for a given user, load from database, etc.
    /// }
    ///
    /// # Request::example(Method::Get, "/uri", |request| {
    /// let user = request.local_cache(|| current_user(request));
    /// # });
    /// ```
    pub fn local_cache<T, F>(&self, f: F) -> &T
        where F: FnOnce() -> T,
              T: Send + Sync + 'static
    {
        self.state.cache.try_get()
            .unwrap_or_else(|| {
                self.state.cache.set(f());
                self.state.cache.get()
            })
    }

    /// Retrieves the cached value for type `T` from the request-local cached
    /// state of `self`. If no such value has previously been cached for this
    /// request, `fut` is `await`ed to produce the value which is subsequently
    /// returned.
    ///
    /// # Example
    ///
    /// ```rust
    /// # use rocket::http::Method;
    /// # use rocket::Request;
    /// # type User = ();
    /// async fn current_user<'r>(request: &Request<'r>) -> User {
    ///     // Validate request for a given user, load from database, etc.
    /// }
    ///
    /// # Request::example(Method::Get, "/uri", |request| rocket::async_test(async {
    /// let user = request.local_cache_async(async {
    ///     current_user(request).await
    /// }).await;
    /// # }));
    pub async fn local_cache_async<'a, T, F>(&'a self, fut: F) -> &'a T
        where F: Future<Output = T>,
              T: Send + Sync + 'static
    {
        match self.state.cache.try_get() {
            Some(s) => s,
            None => {
                self.state.cache.set(fut.await);
                self.state.cache.get()
            }
        }
    }

    /// Retrieves and parses into `T` the 0-indexed `n`th segment from the
    /// request. Returns `None` if `n` is greater than the number of segments.
    /// Returns `Some(Err(T::Error))` if the parameter type `T` failed to be
    /// parsed from the `n`th dynamic parameter.
    ///
    /// This method exists only to be used by manual routing. To retrieve
    /// parameters from a request, use Rocket's code generation facilities.
    ///
    /// # Example
    ///
    /// ```rust
    /// # use rocket::{Request, http::Method};
    /// use rocket::http::{RawStr, uri::Origin};
    ///
    /// # Request::example(Method::Get, "/", |req| {
    /// fn string<'s>(req: &'s mut Request, uri: &'static str, n: usize) -> &'s RawStr {
    ///     req.set_uri(Origin::parse(uri).unwrap());
    ///
    ///     req.get_param(n)
    ///         .and_then(|r| r.ok())
    ///         .unwrap_or("unnamed".into())
    /// }
    ///
    /// assert_eq!(string(req, "/", 0).as_str(), "unnamed");
    /// assert_eq!(string(req, "/a/b/this_one", 0).as_str(), "a");
    /// assert_eq!(string(req, "/a/b/this_one", 1).as_str(), "b");
    /// assert_eq!(string(req, "/a/b/this_one", 2).as_str(), "this_one");
    /// assert_eq!(string(req, "/a/b/this_one", 3).as_str(), "unnamed");
    /// assert_eq!(string(req, "/a/b/c/d/e/f/g/h", 7).as_str(), "h");
    /// # });
    /// ```
    #[inline]
    pub fn get_param<'a, T>(&'a self, n: usize) -> Option<Result<T, T::Error>>
        where T: FromParam<'a>
    {
        Some(T::from_param(self.raw_segment_str(n)?))
    }

    /// Retrieves and parses into `T` all of the path segments in the request
    /// URI beginning and including the 0-indexed `n`th non-empty segment. `T`
    /// must implement [`FromSegments`], which is used to parse the segments.
    ///
    /// This method exists only to be used by manual routing. To retrieve
    /// segments from a request, use Rocket's code generation facilities.
    ///
    /// # Error
    ///
    /// If there are fewer than `n` non-empty segments, returns `None`. If
    /// parsing the segments failed, returns `Some(Err(T:Error))`.
    ///
    /// # Example
    ///
    /// ```rust
    /// # use rocket::{Request, http::Method};
    /// use std::path::PathBuf;
    ///
    /// use rocket::http::uri::Origin;
    ///
    /// # Request::example(Method::Get, "/", |req| {
    /// fn path<'s>(req: &'s mut Request, uri: &'static str, n: usize) -> PathBuf {
    ///     req.set_uri(Origin::parse(uri).unwrap());
    ///
    ///     req.get_segments(n)
    ///         .and_then(|r| r.ok())
    ///         .unwrap_or_else(|| "whoops".into())
    /// }
    ///
    /// assert_eq!(path(req, "/", 0), PathBuf::from("whoops"));
    /// assert_eq!(path(req, "/a/", 0), PathBuf::from("a"));
    /// assert_eq!(path(req, "/a/b/c", 0), PathBuf::from("a/b/c"));
    /// assert_eq!(path(req, "/a/b/c", 1), PathBuf::from("b/c"));
    /// assert_eq!(path(req, "/a/b/c", 2), PathBuf::from("c"));
    /// assert_eq!(path(req, "/a/b/c", 6), PathBuf::from("whoops"));
    /// # });
    /// ```
    #[inline]
    pub fn get_segments<'a, T>(&'a self, n: usize) -> Option<Result<T, T::Error>>
        where T: FromSegments<'a>
    {
        Some(T::from_segments(self.raw_segments(n)?))
    }

    /// Retrieves and parses into `T` the query value with key `key`. `T` must
    /// implement [`FromFormValue`], which is used to parse the query's value.
    /// Key matching is performed case-sensitively. If there are multiple pairs
    /// with key `key`, the _last_ one is returned.
    ///
    /// This method exists only to be used by manual routing. To retrieve
    /// query values from a request, use Rocket's code generation facilities.
    ///
    /// # Error
    ///
    /// If a query segment with key `key` isn't present, returns `None`. If
    /// parsing the value fails, returns `Some(Err(T:Error))`.
    ///
    /// # Example
    ///
    /// ```rust
    /// # use rocket::{Request, http::Method};
    /// use std::path::PathBuf;
    /// use rocket::http::{RawStr, uri::Origin};
    ///
    /// # Request::example(Method::Get, "/", |req| {
    /// fn value<'s>(req: &'s mut Request, uri: &'static str, key: &str) -> &'s RawStr {
    ///     req.set_uri(Origin::parse(uri).unwrap());
    ///
    ///     req.get_query_value(key)
    ///         .and_then(|r| r.ok())
    ///         .unwrap_or("n/a".into())
    /// }
    ///
    /// assert_eq!(value(req, "/?a=apple&z=zebra", "a").as_str(), "apple");
    /// assert_eq!(value(req, "/?a=apple&z=zebra", "z").as_str(), "zebra");
    /// assert_eq!(value(req, "/?a=apple&z=zebra", "A").as_str(), "n/a");
    /// assert_eq!(value(req, "/?a=apple&z=zebra&a=argon", "a").as_str(), "argon");
    /// assert_eq!(value(req, "/?a=1&a=2&a=3&b=4", "a").as_str(), "3");
    /// assert_eq!(value(req, "/?a=apple&z=zebra", "apple").as_str(), "n/a");
    /// # });
    /// ```
    #[inline]
    pub fn get_query_value<'a, T>(&'a self, key: &str) -> Option<Result<T, T::Error>>
        where T: FromFormValue<'a>
    {
        self.raw_query_items()?
            .rev()
            .find(|item| item.key.as_str() == key)
            .map(|item| T::from_form_value(item.value))
    }
}

// All of these methods only exist for internal, including codegen, purposes.
// They _are not_ part of the stable API. Please, don't use these.
#[doc(hidden)]
impl<'r> Request<'r> {
    // Only used by doc-tests! Needs to be `pub` because doc-test are external.
    pub fn example<F: Fn(&mut Request<'_>)>(method: Method, uri: &str, f: F) {
        let rocket = Rocket::custom(Config::default());
        let uri = Origin::parse(uri).expect("invalid URI in example");
        let mut request = Request::new(&rocket, method, uri);
        f(&mut request);
    }

    // Updates the cached `path_segments` and `query_items` in `self.state`.
    // MUST be called whenever a new URI is set or updated.
    #[inline]
    fn update_cached_uri_info(&mut self) {
        let path_segments = Segments(self.uri.path())
            .map(|s| indices(s, self.uri.path()))
            .collect();

        let query_items = self.uri.query()
            .map(|query_str| FormItems::from(query_str)
                 .map(|item| IndexedFormItem::from(query_str, item))
                 .collect()
            );

        self.state.path_segments = path_segments;
        self.state.query_items = query_items;
    }

    /// Get the `n`th path segment, 0-indexed, after the mount point for the
    /// currently matched route, as a string, if it exists. Used by codegen.
    #[inline]
    pub fn raw_segment_str(&self, n: usize) -> Option<&RawStr> {
        self.routed_path_segment(n)
            .map(|(i, j)| self.uri.path()[i..j].into())
    }

    /// Get the segments beginning at the `n`th, 0-indexed, after the mount
    /// point for the currently matched route, if they exist. Used by codegen.
    #[inline]
    pub fn raw_segments(&self, n: usize) -> Option<Segments<'_>> {
        self.routed_path_segment(n)
            .map(|(i, _)| Segments(&self.uri.path()[i..]) )
    }

    // Returns an iterator over the raw segments of the path URI. Does not take
    // into account the current route. This is used during routing.
    #[inline]
    pub(crate) fn raw_path_segments(&self) -> impl Iterator<Item = &RawStr> {
        let path = self.uri.path();
        self.state.path_segments.iter().cloned()
            .map(move |(i, j)| path[i..j].into())
    }

    #[inline]
    fn routed_path_segment(&self, n: usize) -> Option<(usize, usize)> {
        let mount_segments = self.route()
            .map(|r| r.base.segment_count())
            .unwrap_or(0);

        self.state.path_segments.get(mount_segments + n).map(|(i, j)| (*i, *j))
    }

    // Retrieves the pre-parsed query items. Used by matching and codegen.
    #[inline]
    pub fn raw_query_items(
        &self
    ) -> Option<impl Iterator<Item = FormItem<'_>> + DoubleEndedIterator + Clone> {
        let query = self.uri.query()?;
        self.state.query_items.as_ref().map(move |items| {
            items.iter().map(move |item| item.convert(query))
        })
    }

    /// Set `self`'s parameters given that the route used to reach this request
    /// was `route`. Use during routing when attempting a given route.
    #[inline(always)]
    pub(crate) fn set_route(&self, route: &'r Route) {
        self.state.route.store(Some(route), Ordering::Release)
    }

    /// Set the method of `self`, even when `self` is a shared reference. Used
    /// during routing to override methods for re-routing.
    #[inline(always)]
    pub(crate) fn _set_method(&self, method: Method) {
        self.method.store(method, Ordering::Release)
    }

    pub(crate) fn cookies_mut(&mut self) -> &mut CookieJar<'r> {
        &mut self.state.cookies
    }

    /// Convert from Hyper types into a Rocket Request.
    pub(crate) fn from_hyp(
        rocket: &'r Rocket,
        h_method: hyper::Method,
        h_headers: hyper::HeaderMap<hyper::HeaderValue>,
        h_uri: &'r hyper::Uri,
        h_addr: SocketAddr,
    ) -> Result<Request<'r>, String> {
        // Get a copy of the URI (only supports path-and-query) for later use.
        let uri = match (h_uri.scheme(), h_uri.authority(), h_uri.path_and_query()) {
            (None, None, Some(paq)) => paq.as_str(),
            _ => return Err(format!("Bad URI: {}", h_uri)),
        };

        // Ensure that the method is known. TODO: Allow made-up methods?
        let method = match Method::from_hyp(&h_method) {
            Some(method) => method,
            None => return Err(format!("Unknown or invalid method: {}", h_method))
        };

        // We need to re-parse the URI since we don't trust Hyper... :(
        let uri = Origin::parse(uri).map_err(|e| e.to_string())?;

        // Construct the request object.
        let mut request = Request::new(rocket, method, uri);
        request.set_remote(h_addr);

        // Set the request cookies, if they exist.
        for header in h_headers.get_all("Cookie") {
            let raw_str = match std::str::from_utf8(header.as_bytes()) {
                Ok(string) => string,
                Err(_) => continue
            };

            for cookie_str in raw_str.split(';').map(|s| s.trim()) {
                if let Ok(cookie) = Cookie::parse_encoded(cookie_str) {
                    request.state.cookies.add_original(cookie.into_owned());
                }
            }
        }

        // Set the rest of the headers.
        for (name, value) in h_headers.iter() {
            // This is not totally correct since values needn't be UTF8.
            let value_str = String::from_utf8_lossy(value.as_bytes()).into_owned();
            let header = Header::new(name.to_string(), value_str);
            request.add_header(header);
        }

        Ok(request)
    }
}

impl fmt::Debug for Request<'_> {
    fn fmt(&self, fmt: &mut fmt::Formatter<'_>) -> fmt::Result {
        fmt.debug_struct("Request")
            .field("method", &self.method)
            .field("uri", &self.uri)
            .field("headers", &self.headers())
            .field("remote", &self.remote())
            .field("cookies", &self.cookies())
            .finish()
    }
}

impl fmt::Display for Request<'_> {
    /// Pretty prints a Request. This is primarily used by Rocket's logging
    /// infrastructure.
    fn fmt(&self, f: &mut fmt::Formatter<'_>) -> fmt::Result {
        write!(f, "{} {}", Paint::green(self.method()), Paint::blue(&self.uri))?;

        // Print the requests media type when the route specifies a format.
        if let Some(media_type) = self.format() {
            if !media_type.is_any() {
                write!(f, " {}", Paint::yellow(media_type))?;
            }
        }

        Ok(())
    }
}

type Indices = (usize, usize);

#[derive(Clone)]
pub(crate) struct IndexedFormItem {
    raw: Indices,
    key: Indices,
    value: Indices
}

impl IndexedFormItem {
    #[inline(always)]
    fn from(s: &str, i: FormItem<'_>) -> Self {
        let (r, k, v) = (indices(i.raw, s), indices(i.key, s), indices(i.value, s));
        IndexedFormItem { raw: r, key: k, value: v }
    }

    #[inline(always)]
    fn convert<'s>(&self, source: &'s str) -> FormItem<'s> {
        FormItem {
            raw: source[self.raw.0..self.raw.1].into(),
            key: source[self.key.0..self.key.1].into(),
            value: source[self.value.0..self.value.1].into(),
        }
    }
}

fn indices(needle: &str, haystack: &str) -> (usize, usize) {
    Indexed::checked_from(needle, haystack)
        .expect("segments inside of path/query")
        .indices()
}<|MERGE_RESOLUTION|>--- conflicted
+++ resolved
@@ -308,32 +308,8 @@
     /// request.cookies().add(Cookie::new("ans", format!("life: {}", 38 + 4)));
     /// # });
     /// ```
-<<<<<<< HEAD
-    pub fn cookies(&self) -> Cookies<'_> {
-        // FIXME: Can we do better? This is disappointing.
-        let mut guard = self.state.cookies.lock().expect("cookies lock");
-        match guard.take() {
-            Some(jar) => {
-                let mutex = &self.state.cookies;
-                let on_drop = move |jar| {
-                    *mutex.lock().expect("cookies lock") = Some(jar);
-                };
-
-                Cookies::new(jar, self.state.config.secret_key(), on_drop)
-            }
-            None => {
-                let span = error_span!("Multiple `Cookies` instances are active at once.");
-                info!(parent: &span,
-                      "An instance of `Cookies` must be dropped before another \
-                      can be retrieved.");
-                warn!(parent: &span, "The retrieved `Cookies` instance will be empty.");
-                Cookies::empty()
-            }
-        }
-=======
     pub fn cookies(&self) -> &CookieJar<'r> {
         &self.state.cookies
->>>>>>> eeeab889
     }
 
     /// Returns a [`HeaderMap`] of all of the headers in `self`.
