mod parse;

use std::hash::Hash;

use proc_macro2::{TokenStream, Span};
use devise::{Spanned, SpanWrapped, Result, FromMeta, Diagnostic};
use devise::ext::TypeExt as _;

use crate::{proc_macro2, syn};
use crate::proc_macro_ext::StringLit;
use crate::syn_ext::{IdentExt, TypeExt as _};
use crate::http_codegen::{Method, Optional};
use crate::attribute::param::Guard;

use self::parse::{Route, Attribute, MethodAttribute};

impl Route {
    pub fn guards(&self) -> impl Iterator<Item = &Guard> {
        self.param_guards()
            .chain(self.query_guards())
            .chain(self.request_guards.iter())
    }

    pub fn param_guards(&self) -> impl Iterator<Item = &Guard> {
        self.path_params.iter().filter_map(|p| p.guard())
    }

    pub fn query_guards(&self) -> impl Iterator<Item = &Guard> {
        self.query_params.iter().filter_map(|p| p.guard())
    }
}

fn query_decls(route: &Route) -> Option<TokenStream> {
    use devise::ext::{Split2, Split6};

    if route.query_params.is_empty() && route.query_guards().next().is_none() {
        return None;
    }

    define_spanned_export!(Span::call_site() =>
        __req, __data, _log, _form, Outcome, _Ok, _Err, _Some, _None
    );

    // Record all of the static parameters for later filtering.
    let (raw_name, raw_value) = route.query_params.iter()
        .filter_map(|s| s.r#static())
        .map(|name| match name.find('=') {
            Some(i) => (&name[..i], &name[i + 1..]),
            None => (name.as_str(), "")
        })
        .split2();

    // Now record all of the dynamic parameters.
    let (name, matcher, ident, init_expr, push_expr, finalize_expr) = route.query_guards()
        .map(|guard| {
            let (name, ty) = (&guard.name, &guard.ty);
            let ident = guard.fn_ident.rocketized().with_span(ty.span());
            let matcher = match guard.trailing {
                true => quote_spanned!(name.span() => _),
                _ => quote!(#name)
            };

            define_spanned_export!(ty.span() => FromForm, _form);

            let ty = quote_spanned!(ty.span() => <#ty as #FromForm>);
            let init = quote_spanned!(ty.span() => #ty::init(#_form::Options::Lenient));
            let finalize = quote_spanned!(ty.span() => #ty::finalize(#ident));
            let push = match guard.trailing {
                true => quote_spanned!(ty.span() => #ty::push_value(&mut #ident, _f)),
                _ => quote_spanned!(ty.span() => #ty::push_value(&mut #ident, _f.shift())),
            };

            (name, matcher, ident, init, push, finalize)
        })
        .split6();

    #[allow(non_snake_case)]
    Some(quote! {
        let mut _e = #_form::Errors::new();
        #(let mut #ident = #init_expr;)*

        for _f in #__req.query_fields() {
            let _raw = (_f.name.source().as_str(), _f.value);
            let _key = _f.name.key_lossy().as_str();
            match (_raw, _key) {
                // Skip static parameters so <param..> doesn't see them.
                #(((#raw_name, #raw_value), _) => { /* skip */ },)*
                #((_, #matcher) => #push_expr,)*
                _ => { /* in case we have no trailing, ignore all else */ },
            }
        }

        #(
            let #ident = match #finalize_expr {
                #_Ok(_v) => #_Some(_v),
                #_Err(_err) => {
                    _e.extend(_err.with_name(#_form::NameView::new(#name)));
                    #_None
                },
            };
        )*

        if !_e.is_empty() {
            #_log::warn_!("query string failed to match declared route");
            for _err in _e { #_log::warn_!("{}", _err); }
            return #Outcome::Forward(#__data);
        }

        #(let #ident = #ident.unwrap();)*
    })
}

fn request_guard_decl(guard: &Guard) -> TokenStream {
    let (ident, ty) = (guard.fn_ident.rocketized(), &guard.ty);
    define_spanned_export!(ty.span() =>
        __req, __data, _request, _log, FromRequest, Outcome
    );

    quote_spanned! { ty.span() =>
        let #ident: #ty = match <#ty as #FromRequest>::from_request(#__req).await {
            #Outcome::Success(__v) => __v,
            #Outcome::Forward(_) => {
                #_log::warn_!("`{}` request guard is forwarding.", stringify!(#ty));
                return #Outcome::Forward(#__data);
            },
            #Outcome::Failure((__c, _e)) => {
                #_log::warn_!("`{}` request guard failed: {:?}.", stringify!(#ty), _e);
                return #Outcome::Failure(__c);
            }
        };
    }
}

fn param_guard_decl(guard: &Guard) -> TokenStream {
    let (i, name, ty) = (guard.index, &guard.name, &guard.ty);
    define_spanned_export!(ty.span() =>
        __req, __data, _log, _None, _Some, _Ok, _Err,
        Outcome, FromSegments, FromParam
    );

    // Returned when a dynamic parameter fails to parse.
    let parse_error = quote!({
        #_log::warn_!("`{}: {}` param guard parsed forwarding with error {:?}",
            #name, stringify!(#ty), __error);

        #Outcome::Forward(#__data)
    });

    // All dynamic parameters should be found if this function is being called;
    // that's the point of statically checking the URI parameters.
    let expr = match guard.trailing {
        false => quote_spanned! { ty.span() =>
            match #__req.routed_segment(#i) {
                #_Some(__s) => match <#ty as #FromParam>::from_param(__s) {
                    #_Ok(__v) => __v,
                    #_Err(__error) => return #parse_error,
                },
                #_None => {
                    #_log::error_!("Internal invariant broken: dyn param not found.");
                    #_log::error_!("Please report this to the Rocket issue tracker.");
                    #_log::error_!("https://github.com/SergioBenitez/Rocket/issues");
                    return #Outcome::Forward(#__data);
                }
            }
        },
        true => quote_spanned! { ty.span() =>
            match <#ty as #FromSegments>::from_segments(#__req.routed_segments(#i..)) {
                #_Ok(__v) => __v,
                #_Err(__error) => return #parse_error,
            }
        },
    };

    let ident = guard.fn_ident.rocketized();
    quote!(let #ident: #ty = #expr;)
}

fn data_guard_decl(guard: &Guard) -> TokenStream {
    let (ident, ty) = (guard.fn_ident.rocketized(), &guard.ty);
    define_spanned_export!(ty.span() => _log, __req, __data, FromData, Outcome);

    quote_spanned! { ty.span() =>
        let #ident: #ty = match <#ty as #FromData>::from_data(#__req, #__data).await {
            #Outcome::Success(__d) => __d,
            #Outcome::Forward(__d) => {
                #_log::warn_!("`{}` data guard is forwarding.", stringify!(#ty));
                return #Outcome::Forward(__d);
            }
            #Outcome::Failure((__c, _e)) => {
                #_log::warn_!("`{}` data guard failed: {:?}.", stringify!(#ty), _e);
                return #Outcome::Failure(__c);
            }
        };
    }
}

fn internal_uri_macro_decl(route: &Route) -> TokenStream {
    // FIXME: Is this the right order? Does order matter?
    let uri_args = route.param_guards()
        .chain(route.query_guards())
        .map(|guard| (&guard.fn_ident, &guard.ty))
        .map(|(ident, ty)| quote!(#ident: #ty));

    // Generate a unique macro name based on the route's metadata.
    let macro_name = route.handler.sig.ident.prepend(crate::URI_MACRO_PREFIX);
    let inner_macro_name = macro_name.uniqueify_with(|mut hasher| {
        route.handler.sig.ident.hash(&mut hasher);
        route.attr.uri.path().hash(&mut hasher);
        route.attr.uri.query().hash(&mut hasher)
    });

    let route_uri = route.attr.uri.to_string();

    quote_spanned! { Span::call_site() =>
        #[doc(hidden)]
        #[macro_export]
        /// Rocket generated URI macro.
        macro_rules! #inner_macro_name {
            ($($token:tt)*) => {{
                rocket::rocket_internal_uri!(#route_uri, (#(#uri_args),*), $($token)*)
            }};
        }

        #[doc(hidden)]
        pub use #inner_macro_name as #macro_name;
    }
}

fn responder_outcome_expr(route: &Route) -> TokenStream {
    let ret_span = match route.handler.sig.output {
        syn::ReturnType::Default => route.handler.sig.ident.span(),
        syn::ReturnType::Type(_, ref ty) => ty.span().into()
    };

    let user_handler_fn_name = &route.handler.sig.ident;
    let parameter_names = route.arguments.map.values()
        .map(|(ident, _)| ident.rocketized());

    let _await = route.handler.sig.asyncness
        .map(|a| quote_spanned!(a.span().into() => .await));

    define_spanned_export!(ret_span => __req, _route);
    quote_spanned! { ret_span =>
        let ___responder = #user_handler_fn_name(#(#parameter_names),*) #_await;
        #_route::Outcome::from(#__req, ___responder)
    }
}

fn sentinels_expr(route: &Route) -> TokenStream {
    let ret_ty = match route.handler.sig.output {
        syn::ReturnType::Default => None,
        syn::ReturnType::Type(_, ref ty) => Some(ty.with_stripped_lifetimes())
    };

    let generic_idents: Vec<_> = route.handler.sig.generics
        .type_params()
        .map(|p| &p.ident)
        .collect();

    // Note: for a given route, we need to emit a valid graph of eligble
    // sentinels. This means that we don't have broken links, where a child
    // points to a parent that doesn't exist. The concern is that the
    // `is_concrete()` filter will cause a break in the graph.
    //
    // Here's a proof by cases for why this can't happen:
    //    1. if `is_concrete()` returns `false` for a (valid) type, it returns
    //       false for all of its parents. we consider this an axiom; this is
    //       the point of `is_concrete()`. the type is filtered out, so the
    //       theorem vacously holds
    //    2. if `is_concrete()` returns `true`, for a type `T`, it either:
    //      * returns `false` for the parent. by 1) it will return false for
    //        _all_ parents of the type, so no node in the graph can consider,
    //        directly or indirectly, `T` to be a child, and thus there are no
    //        broken links; the thereom holds
    //      * returns `true` for the parent, and so the type has a parent, and
    //      the theorem holds.
    //    3. these are all the cases. QED.
    let eligible_types = route.guards()
        .map(|guard| &guard.ty)
        .chain(ret_ty.as_ref().into_iter())
        .flat_map(|ty| ty.unfold())
        .filter(|ty| ty.is_concrete(&generic_idents))
        .map(|child| (child.parent, child.ty));

    let sentinel = eligible_types.map(|(parent, ty)| {
        define_spanned_export!(ty.span() => _sentinel);

        match parent {
            Some(p) if p.is_concrete(&generic_idents) => {
                quote_spanned!(ty.span() => #_sentinel::resolve!(#ty, #p))
            }
            Some(_) | None => quote_spanned!(ty.span() => #_sentinel::resolve!(#ty)),
        }
    });

    quote!(::std::vec![#(#sentinel),*])
}

fn codegen_route(route: Route) -> Result<TokenStream> {
    use crate::exports::*;

    // Generate the declarations for all of the guards.
    let request_guards = route.request_guards.iter().map(request_guard_decl);
    let param_guards = route.param_guards().map(param_guard_decl);
    let query_guards = query_decls(&route);
    let data_guard = route.data_guard.as_ref().map(data_guard_decl);

    // Extract the sentinels from the route.
    let sentinels = sentinels_expr(&route);

    // Gather info about the function.
    let (vis, handler_fn) = (&route.handler.vis, &route.handler);
    let handler_fn_name = &handler_fn.sig.ident;
    let internal_uri_macro = internal_uri_macro_decl(&route);
    let responder_outcome = responder_outcome_expr(&route);

    let method = route.attr.method;
    let uri = route.attr.uri.to_string();
    let rank = Optional(route.attr.rank);
    let format = Optional(route.attr.format.as_ref());

    Ok(quote! {
        #handler_fn

        #[doc(hidden)]
        #[allow(non_camel_case_types)]
        /// Rocket code generated proxy structure.
        #vis struct #handler_fn_name {  }

<<<<<<< HEAD
        /// Rocket code generated proxy static conversion implementation.
=======
        /// Rocket code generated proxy static conversion implementations.
>>>>>>> d03a07b1
        impl #handler_fn_name {
            #[allow(non_snake_case, unreachable_patterns, unreachable_code)]
            fn into_info(self) -> #_route::StaticInfo {
                fn monomorphized_function<'_b>(
                    #__req: &'_b #Request<'_>,
                    #__data: #Data
                ) -> #_route::BoxFuture<'_b> {
                    #_Box::pin(async move {
                        #(#request_guards)*
                        #(#param_guards)*
                        #query_guards
                        #data_guard

                        #responder_outcome
                    })
                }

                #_route::StaticInfo {
                    name: stringify!(#handler_fn_name),
                    method: #method,
                    uri: #uri,
                    handler: monomorphized_function,
                    format: #format,
                    rank: #rank,
                    sentinels: #sentinels,
                }
            }
<<<<<<< HEAD
            pub fn into(self) -> #Route {
=======

            #[doc(hidden)]
            pub fn into_route(self) -> #Route {
>>>>>>> d03a07b1
                self.into_info().into()
            }
        }

        /// Rocket code generated wrapping URI macro.
        #internal_uri_macro
    }.into())
}

fn complete_route(args: TokenStream, input: TokenStream) -> Result<TokenStream> {
    let function: syn::ItemFn = syn::parse2(input)
        .map_err(|e| Diagnostic::from(e))
        .map_err(|diag| diag.help("`#[route]` can only be used on functions"))?;

    let attr_tokens = quote!(route(#args));
    let attribute = Attribute::from_meta(&syn::parse2(attr_tokens)?)?;
    codegen_route(Route::from(attribute, function)?)
}

fn incomplete_route(
    method: crate::http::Method,
    args: TokenStream,
    input: TokenStream
) -> Result<TokenStream> {
    let method_str = method.to_string().to_lowercase();
    // FIXME(proc_macro): there should be a way to get this `Span`.
    let method_span = StringLit::new(format!("#[{}]", method), Span::call_site())
        .subspan(2..2 + method_str.len());

    let method_ident = syn::Ident::new(&method_str, method_span.into());

    let function: syn::ItemFn = syn::parse2(input)
        .map_err(|e| Diagnostic::from(e))
        .map_err(|d| d.help(format!("#[{}] can only be used on functions", method_str)))?;

    let full_attr = quote!(#method_ident(#args));
    let method_attribute = MethodAttribute::from_meta(&syn::parse2(full_attr)?)?;

    let attribute = Attribute {
        method: SpanWrapped {
            full_span: method_span, key_span: None, span: method_span, value: Method(method)
        },
        uri: method_attribute.uri,
        data: method_attribute.data,
        format: method_attribute.format,
        rank: method_attribute.rank,
    };

    codegen_route(Route::from(attribute, function)?)
}

pub fn route_attribute<M: Into<Option<crate::http::Method>>>(
    method: M,
    args: proc_macro::TokenStream,
    input: proc_macro::TokenStream
) -> TokenStream {
    let result = match method.into() {
        Some(method) => incomplete_route(method, args.into(), input.into()),
        None => complete_route(args.into(), input.into())
    };

    result.unwrap_or_else(|diag| diag.emit_as_item_tokens())
}<|MERGE_RESOLUTION|>--- conflicted
+++ resolved
@@ -327,11 +327,7 @@
         /// Rocket code generated proxy structure.
         #vis struct #handler_fn_name {  }
 
-<<<<<<< HEAD
-        /// Rocket code generated proxy static conversion implementation.
-=======
         /// Rocket code generated proxy static conversion implementations.
->>>>>>> d03a07b1
         impl #handler_fn_name {
             #[allow(non_snake_case, unreachable_patterns, unreachable_code)]
             fn into_info(self) -> #_route::StaticInfo {
@@ -359,13 +355,8 @@
                     sentinels: #sentinels,
                 }
             }
-<<<<<<< HEAD
-            pub fn into(self) -> #Route {
-=======
-
             #[doc(hidden)]
             pub fn into_route(self) -> #Route {
->>>>>>> d03a07b1
                 self.into_info().into()
             }
         }
