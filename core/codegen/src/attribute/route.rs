use std::sync::atomic::{AtomicUsize, Ordering};
use std::collections::hash_map::DefaultHasher;
use std::hash::{Hash, Hasher};

use devise::{syn, Spanned, SpanWrapped, Result, FromMeta, Diagnostic};
use devise::ext::{SpanDiagnosticExt, TypeExt};
use indexmap::IndexSet;

use crate::proc_macro_ext::{Diagnostics, StringLit};
use crate::syn_ext::{IdentExt, NameSource};
use crate::proc_macro2::{TokenStream, Span};
use crate::http_codegen::{Method, MediaType, RoutePath, DataSegment, Optional};
use crate::attribute::segments::{Source, Kind, Segment};
use crate::syn::{Attribute, parse::Parser};

use crate::{URI_MACRO_PREFIX, ROCKET_PARAM_PREFIX};

/// The raw, parsed `#[route]` attribute.
#[derive(Debug, FromMeta)]
struct RouteAttribute {
    #[meta(naked)]
    method: SpanWrapped<Method>,
    path: RoutePath,
    data: Option<SpanWrapped<DataSegment>>,
    format: Option<MediaType>,
    rank: Option<isize>,
}

/// The raw, parsed `#[method]` (e.g, `get`, `put`, `post`, etc.) attribute.
#[derive(Debug, FromMeta)]
struct MethodRouteAttribute {
    #[meta(naked)]
    path: RoutePath,
    data: Option<SpanWrapped<DataSegment>>,
    format: Option<MediaType>,
    rank: Option<isize>,
}

/// This structure represents the parsed `route` attribute and associated items.
#[derive(Debug)]
struct Route {
    /// The attribute: `#[get(path, ...)]`.
    attribute: RouteAttribute,
    /// The function the attribute decorated, i.e, the handler.
    function: syn::ItemFn,
    /// The non-static parameters declared in the route segments.
    segments: IndexSet<Segment>,
    /// The parsed inputs to the user's function. The name is the param as the
    /// user wrote it, while the ident is the identifier that should be used
    /// during code generation, the `rocket_ident`.
    inputs: Vec<(NameSource, syn::Ident, syn::Type)>,
}

fn parse_route(attr: RouteAttribute, function: syn::ItemFn) -> Result<Route> {
    // Gather diagnostics as we proceed.
    let mut diags = Diagnostics::new();

    // Emit a warning if a `data` param was supplied for non-payload methods.
    if let Some(ref data) = attr.data {
        if !attr.method.0.supports_payload() {
            let msg = format!("'{}' does not typically support payloads", attr.method.0);
            // FIXME(diag: warning)
            data.full_span.warning("`data` used with non-payload-supporting method")
                .span_note(attr.method.span, msg)
                .emit_as_item_tokens();
        }
    }

    // Collect non-wild dynamic segments in an `IndexSet`, checking for dups.
    let mut segments: IndexSet<Segment> = IndexSet::new();
    fn dup_check<'a, I>(set: &mut IndexSet<Segment>, iter: I, diags: &mut Diagnostics)
        where I: Iterator<Item = &'a Segment>
    {
        for segment in iter.filter(|s| s.is_dynamic()) {
            let span = segment.span;
            if let Some(previous) = set.replace(segment.clone()) {
                diags.push(span.error(format!("duplicate parameter: `{}`", previous.name))
                    .span_note(previous.span, "previous parameter with the same name here"))
            }
        }
    }

    dup_check(&mut segments, attr.path.path.iter().filter(|s| !s.is_wild()), &mut diags);
    attr.path.query.as_ref().map(|q| dup_check(&mut segments, q.iter(), &mut diags));
    dup_check(&mut segments, attr.data.as_ref().map(|s| &s.value.0).into_iter(), &mut diags);

    // Check the validity of function arguments.
    let mut inputs = vec![];
    let mut fn_segments: IndexSet<Segment> = IndexSet::new();
    for input in &function.sig.inputs {
        let help = "all handler arguments must be of the form: `ident: Type`";
        let span = input.span();
        let (ident, ty) = match input {
            syn::FnArg::Typed(arg) => match *arg.pat {
                syn::Pat::Ident(ref pat) => (&pat.ident, &arg.ty),
                syn::Pat::Wild(_) => {
                    diags.push(span.error("handler arguments cannot be ignored").help(help));
                    continue;
                }
                _ => {
                    diags.push(span.error("invalid use of pattern").help(help));
                    continue;
                }
            }
            // Other cases shouldn't happen since we parsed an `ItemFn`.
            _ => {
                diags.push(span.error("invalid handler argument").help(help));
                continue;
            }
        };

        let rocket_ident = ident.prepend(ROCKET_PARAM_PREFIX);
        inputs.push((ident.clone().into(), rocket_ident, ty.with_stripped_lifetimes()));
        fn_segments.insert(ident.into());
    }

    // Check that all of the declared parameters are function inputs.
    let span = function.sig.paren_token.span;
    for missing in segments.difference(&fn_segments) {
        diags.push(missing.span.error("unused dynamic parameter")
            .span_note(span, format!("expected argument named `{}` here", missing.name)))
    }

    diags.head_err_or(Route { attribute: attr, function, inputs, segments })
}

fn param_expr(seg: &Segment, ident: &syn::Ident, ty: &syn::Type) -> TokenStream {
    define_vars_and_mods!(req, data, error, log, request, _None, _Some, _Ok, _Err, Outcome);
    let i = seg.index.expect("dynamic parameters must be indexed");
    let span = ident.span().join(ty.span()).unwrap_or_else(|| ty.span());

    // All dynamic parameter should be found if this function is being called;
    // that's the point of statically checking the URI parameters.
    let internal_error = quote!({
        #log::error!("Internal invariant error: expected dynamic parameter not found.");
        #log::error!("Please report this error to the Rocket issue tracker.");
        #Outcome::Forward(#data)
    });

    // Returned when a dynamic parameter fails to parse.
    let field_name = syn::Ident::new(&seg.name, seg.span);
    let parse_error = quote!({
        #log::warn!(#field_name = ?#error, "Failed to parse dynamic parameter");
        #Outcome::Forward(#data)
    });

    let expr = match seg.kind {
        Kind::Single => quote_spanned! { span =>
            match #req.raw_segment_str(#i) {
                #_Some(__s) => match <#ty as #request::FromParam>::from_param(__s) {
                    #_Ok(__v) => __v,
                    #_Err(#error) => return #parse_error,
                },
                #_None => return #internal_error
            }
        },
        Kind::Multi => quote_spanned! { span =>
            match #req.raw_segments(#i) {
                #_Some(__s) => match <#ty as #request::FromSegments>::from_segments(__s) {
                    #_Ok(__v) => __v,
                    #_Err(#error) => return #parse_error,
                },
                #_None => return #internal_error
            }
        },
        Kind::Static => return quote!()
    };

    quote! {
        #[allow(non_snake_case, unreachable_patterns, unreachable_code)]
        let #ident: #ty = #expr;
    }
}

fn data_expr(ident: &syn::Ident, ty: &syn::Type) -> TokenStream {
    define_vars_and_mods!(req, data, FromTransformedData, Outcome, Transform);
    let span = ident.span().join(ty.span()).unwrap_or_else(|| ty.span());
    quote_spanned! { span =>
        let __transform = <#ty as #FromTransformedData>::transform(#req, #data).await;

        #[allow(unreachable_patterns, unreachable_code)]
        let __outcome = match __transform {
            #Transform::Owned(#Outcome::Success(__v)) => {
                #Transform::Owned(#Outcome::Success(__v))
            },
            #Transform::Borrowed(#Outcome::Success(ref __v)) => {
                #Transform::Borrowed(#Outcome::Success(::std::borrow::Borrow::borrow(__v)))
            },
            #Transform::Borrowed(__o) => #Transform::Borrowed(__o.map(|_| {
                unreachable!("Borrowed(Success(..)) case handled in previous block")
            })),
            #Transform::Owned(__o) => #Transform::Owned(__o),
        };

        #[allow(non_snake_case, unreachable_patterns, unreachable_code)]
        let #ident: #ty = match <#ty as #FromTransformedData>::from_data(#req, __outcome).await {
            #Outcome::Success(__d) => __d,
            #Outcome::Forward(__d) => return #Outcome::Forward(__d),
            #Outcome::Failure((__c, _)) => return #Outcome::Failure(__c),
        };
    }
}

fn query_exprs(route: &Route) -> Option<TokenStream> {
    define_vars_and_mods!(_None, _Some, _Ok, _Err, _Option);
    define_vars_and_mods!(data, trail, log, request, req, Outcome, SmallVec, Query);
    let query_segments = route.attribute.path.query.as_ref()?;
    let (mut decls, mut matchers, mut builders) = (vec![], vec![], vec![]);
    for segment in query_segments {
        let (ident, ty, span) = if segment.kind != Kind::Static {
            let (ident, ty) = route.inputs.iter()
                .find(|(name, _, _)| name == &segment.name)
                .map(|(_, rocket_ident, ty)| (rocket_ident, ty))
                .unwrap();

            let span = ident.span().join(ty.span()).unwrap_or_else(|| ty.span());
            (Some(ident), Some(ty), span.into())
        } else {
            (None, None, segment.span.into())
        };

        let decl = match segment.kind {
            Kind::Single => quote_spanned! { span =>
                #[allow(non_snake_case)]
                let mut #ident: #_Option<#ty> = #_None;
            },
            Kind::Multi => quote_spanned! { span =>
                #[allow(non_snake_case)]
                let mut #trail = #SmallVec::<[#request::FormItem; 8]>::new();
            },
            Kind::Static => quote!()
        };
<<<<<<< HEAD
=======

        let name = segment.name.name();
>>>>>>> 2f982992
        let matcher = match segment.kind {
            Kind::Single => {
                let field_name = syn::Ident::new(name, segment.span);
                quote_spanned! { span =>
                    (_, #name, __v) => {
                        #[allow(unreachable_patterns, unreachable_code)]
                        let __v = match <#ty as #request::FromFormValue>::from_form_value(__v) {
                            #_Ok(__v) => __v,
                            #_Err(__e) => {
                                #log::warn!(#field_name = ?__e, "Failed to parse");
                                return #Outcome::Forward(#data);
                            }
                        };

                        #ident = #_Some(__v);
                    }
                }
            }
            Kind::Static => quote! {
                (#name, _, _) => continue,
            },
            Kind::Multi => quote! {
                _ => #trail.push(__i),
            }
        };

        let builder = match segment.kind {
            Kind::Single => quote_spanned! { span =>
                #[allow(non_snake_case)]
                let #ident = match #ident.or_else(<#ty as #request::FromFormValue>::default) {
                    #_Some(__v) => __v,
                    #_None => {
                        #log::warn!(parameter = %#name, "Missing required query parameter");
                        return #Outcome::Forward(#data);
                    }
                };
            },
            Kind::Multi => {
                let field_name = syn::Ident::new(name, segment.span);
                quote_spanned! { span =>
                    #[allow(non_snake_case)]
                    let #ident = match <#ty as #request::FromQuery>::from_query(#Query(&#trail)) {
                        #_Ok(__v) => __v,
                        #_Err(__e) => {
                            #log::warn!(#field_name = ?__e, "Failed to parse");
                            return #Outcome::Forward(#data);
                        }
                    };
                }
            }
            Kind::Static => quote!()
        };

        decls.push(decl);
        matchers.push(matcher);
        builders.push(builder);
    }

    matchers.push(quote!(_ => continue));
    Some(quote! {
        #(#decls)*

        if let #_Some(__items) = #req.raw_query_items() {
            for __i in __items {
                match (__i.raw.as_str(), __i.key.as_str(), __i.value) {
                    #(
                        #[allow(unreachable_patterns, unreachable_code)]
                        #matchers
                    )*
                }
            }
        }

        #(
            #[allow(unreachable_patterns, unreachable_code)]
            #builders
        )*
    })
}

fn request_guard_expr(ident: &syn::Ident, ty: &syn::Type) -> TokenStream {
    define_vars_and_mods!(req, data, request, Outcome);
    let span = ident.span().join(ty.span()).unwrap_or_else(|| ty.span());
    quote_spanned! { span =>
        #[allow(non_snake_case, unreachable_patterns, unreachable_code)]
        let #ident: #ty = match <#ty as #request::FromRequest>::from_request(#req).await {
            #Outcome::Success(__v) => __v,
            #Outcome::Forward(_) => return #Outcome::Forward(#data),
            #Outcome::Failure((__c, _)) => return #Outcome::Failure(__c),
        };
    }
}

fn generate_internal_uri_macro(route: &Route) -> TokenStream {
    // Keep a global counter (+ thread ID later) to generate unique ids.
    static COUNTER: AtomicUsize = AtomicUsize::new(0);

    let dynamic_args = route.segments.iter()
        .filter(|seg| seg.source == Source::Path || seg.source == Source::Query)
        .filter(|seg| seg.kind != Kind::Static)
        .map(|seg| &seg.name)
        .map(|seg_name| route.inputs.iter().find(|(in_name, ..)| in_name == seg_name).unwrap())
        .map(|(name, _, ty)| (name.ident(), ty))
        .map(|(ident, ty)| quote!(#ident: #ty));

    let mut hasher = DefaultHasher::new();
    route.function.sig.ident.hash(&mut hasher);
    route.attribute.path.origin.0.path().hash(&mut hasher);
    std::process::id().hash(&mut hasher);
    std::thread::current().id().hash(&mut hasher);
    COUNTER.fetch_add(1, Ordering::AcqRel).hash(&mut hasher);

    let generated_macro_name = route.function.sig.ident.prepend(URI_MACRO_PREFIX);
    let inner_generated_macro_name = generated_macro_name.append(&hasher.finish().to_string());
    let route_uri = route.attribute.path.origin.0.to_string();

    quote_spanned! { Span::call_site() =>
        #[doc(hidden)]
        #[macro_export]
        macro_rules! #inner_generated_macro_name {
            ($($token:tt)*) => {{
                extern crate std;
                extern crate rocket;
                rocket::rocket_internal_uri!(#route_uri, (#(#dynamic_args),*), $($token)*)
            }};
        }

        #[doc(hidden)]
        pub use #inner_generated_macro_name as #generated_macro_name;
    }
}

fn generate_respond_expr(route: &Route) -> TokenStream {
    let ret_span = match route.function.sig.output {
        syn::ReturnType::Default => route.function.sig.ident.span(),
        syn::ReturnType::Type(_, ref ty) => ty.span().into()
    };

    define_vars_and_mods!(req);
    define_vars_and_mods!(ret_span => handler);
    let user_handler_fn_name = &route.function.sig.ident;
    let parameter_names = route.inputs.iter()
        .map(|(_, rocket_ident, _)| rocket_ident);

    let _await = route.function.sig.asyncness.map(|a| quote_spanned!(a.span().into() => .await));
    let responder_stmt = quote_spanned! { ret_span =>
        let ___responder = #user_handler_fn_name(#(#parameter_names),*) #_await;
    };

    quote_spanned! { ret_span =>
        #responder_stmt
        #handler::Outcome::from(#req, ___responder)
    }
}

fn codegen_route(route: Route) -> Result<TokenStream> {
    // Generate the declarations for path, data, and request guard parameters.
    let mut data_stmt = None;
    let mut req_guard_definitions = vec![];
    let mut parameter_definitions = vec![];
    for (name, rocket_ident, ty) in &route.inputs {
        let fn_segment: Segment = name.ident().into();
        match route.segments.get(&fn_segment) {
            Some(seg) if seg.source == Source::Path => {
                parameter_definitions.push(param_expr(seg, rocket_ident, &ty));
            }
            Some(seg) if seg.source == Source::Data => {
                // the data statement needs to come last, so record it specially
                data_stmt = Some(data_expr(rocket_ident, &ty));
            }
            Some(_) => continue, // handle query parameters later
            None => {
                req_guard_definitions.push(request_guard_expr(rocket_ident, &ty));
            }
        };
    }

    // Generate the declarations for query parameters.
    if let Some(exprs) = query_exprs(&route) {
        parameter_definitions.push(exprs);
    }

    // Gather everything we need.
    define_vars_and_mods!(req, log, data, _Box, Request, Data, Route, StaticRouteInfo, HandlerFuture);
    let (vis, user_handler_fn) = (&route.function.vis, &route.function);
    let user_handler_fn_name = &user_handler_fn.sig.ident;
    let generated_internal_uri_macro = generate_internal_uri_macro(&route);
    let generated_respond_expr = generate_respond_expr(&route);
    let generated_span_name = user_handler_fn_name.to_string();

    let method = route.attribute.method;
    let path = route.attribute.path.origin.0.to_string();
    let rank = Optional(route.attribute.rank);
    let format = Optional(route.attribute.format);

    Ok(quote! {
        #user_handler_fn

        #[doc(hidden)]
        #[allow(non_camel_case_types)]
        /// Rocket code generated proxy structure.
        #vis struct #user_handler_fn_name {  }

        /// Rocket code generated proxy static conversion implementation.
        impl From<#user_handler_fn_name> for #StaticRouteInfo {
            fn from(_: #user_handler_fn_name) -> #StaticRouteInfo {
                fn monomorphized_function<'_b>(
                    #req: &'_b #Request,
                    #data: #Data
                ) -> #HandlerFuture<'_b> {
                    use #log::Instrument as _;
                    #_Box::pin(async move {
                        #(#req_guard_definitions)*
                        #(#parameter_definitions)*
                        #data_stmt

                        #generated_respond_expr
                    }.instrument(#log::info_span!(
                        #generated_span_name,
                        method = %#method,
                        path = #path,
                        "Route: {}", #generated_span_name
                    )))
                }

                #StaticRouteInfo {
                    name: stringify!(#user_handler_fn_name),
                    method: #method,
                    path: #path,
                    handler: monomorphized_function,
                    format: #format,
                    rank: #rank,
                }
            }
        }

        /// Rocket code generated proxy conversion implementation.
        impl From<#user_handler_fn_name> for #Route {
            #[inline]
            fn from(_: #user_handler_fn_name) -> #Route {
                #StaticRouteInfo::from(#user_handler_fn_name {}).into()
            }
        }

        /// Rocket code generated wrapping URI macro.
        #generated_internal_uri_macro
    }.into())
}

fn complete_route(args: TokenStream, input: TokenStream) -> Result<TokenStream> {
    let function: syn::ItemFn = syn::parse2(input)
        .map_err(|e| Diagnostic::from(e))
        .map_err(|diag| diag.help("`#[route]` can only be used on functions"))?;

    let full_attr = quote!(#[route(#args)]);
    let attrs = Attribute::parse_outer.parse2(full_attr)?;
    let attribute = match RouteAttribute::from_attrs("route", &attrs) {
        Some(result) => result?,
        None => return Err(Span::call_site().error("internal error: bad attribute"))
    };

    codegen_route(parse_route(attribute, function)?)
}

fn incomplete_route(
    method: crate::http::Method,
    args: TokenStream,
    input: TokenStream
) -> Result<TokenStream> {
    let method_str = method.to_string().to_lowercase();
    // FIXME(proc_macro): there should be a way to get this `Span`.
    let method_span = StringLit::new(format!("#[{}]", method), Span::call_site())
        .subspan(2..2 + method_str.len());

    let method_ident = syn::Ident::new(&method_str, method_span.into());

    let function: syn::ItemFn = syn::parse2(input)
        .map_err(|e| Diagnostic::from(e))
        .map_err(|d| d.help(format!("#[{}] can only be used on functions", method_str)))?;

    let full_attr = quote!(#[#method_ident(#args)]);
    let attrs = Attribute::parse_outer.parse2(full_attr)?;
    let method_attribute = match MethodRouteAttribute::from_attrs(&method_str, &attrs) {
        Some(result) => result?,
        None => return Err(Span::call_site().error("internal error: bad attribute"))
    };

    let attribute = RouteAttribute {
        method: SpanWrapped {
            full_span: method_span, span: method_span, value: Method(method)
        },
        path: method_attribute.path,
        data: method_attribute.data,
        format: method_attribute.format,
        rank: method_attribute.rank,
    };

    codegen_route(parse_route(attribute, function)?)
}

pub fn route_attribute<M: Into<Option<crate::http::Method>>>(
    method: M,
    args: proc_macro::TokenStream,
    input: proc_macro::TokenStream
) -> TokenStream {
    let result = match method.into() {
        Some(method) => incomplete_route(method, args.into(), input.into()),
        None => complete_route(args.into(), input.into())
    };

    result.unwrap_or_else(|diag| diag.emit_as_item_tokens())
}<|MERGE_RESOLUTION|>--- conflicted
+++ resolved
@@ -230,11 +230,8 @@
             },
             Kind::Static => quote!()
         };
-<<<<<<< HEAD
-=======
 
         let name = segment.name.name();
->>>>>>> 2f982992
         let matcher = match segment.kind {
             Kind::Single => {
                 let field_name = syn::Ident::new(name, segment.span);
