use std::sync::atomic::{AtomicUsize, Ordering};
use std::collections::hash_map::DefaultHasher;
use std::hash::{Hash, Hasher};

use devise::{syn, Spanned, SpanWrapped, Result, FromMeta, Diagnostic};
use devise::ext::{SpanDiagnosticExt, TypeExt};
use indexmap::IndexSet;

use crate::proc_macro_ext::{Diagnostics, StringLit};
use crate::syn_ext::IdentExt;
use crate::proc_macro2::{TokenStream, Span};
use crate::http_codegen::{Method, MediaType, RoutePath, DataSegment, Optional};
use crate::attribute::segments::{Source, Kind, Segment};
use crate::syn::{Attribute, parse::Parser};

use crate::{URI_MACRO_PREFIX, ROCKET_PARAM_PREFIX};

/// The raw, parsed `#[route]` attribute.
#[derive(Debug, FromMeta)]
struct RouteAttribute {
    #[meta(naked)]
    method: SpanWrapped<Method>,
    path: RoutePath,
    data: Option<SpanWrapped<DataSegment>>,
    format: Option<MediaType>,
    rank: Option<isize>,
}

/// The raw, parsed `#[method]` (e.g, `get`, `put`, `post`, etc.) attribute.
#[derive(Debug, FromMeta)]
struct MethodRouteAttribute {
    #[meta(naked)]
    path: RoutePath,
    data: Option<SpanWrapped<DataSegment>>,
    format: Option<MediaType>,
    rank: Option<isize>,
}

/// This structure represents the parsed `route` attribute and associated items.
#[derive(Debug)]
struct Route {
    /// The attribute: `#[get(path, ...)]`.
    attribute: RouteAttribute,
    /// The function the attribute decorated, i.e, the handler.
    function: syn::ItemFn,
    /// The non-static parameters declared in the route segments.
    segments: IndexSet<Segment>,
    /// The parsed inputs to the user's function. The first ident is the ident
    /// as the user wrote it, while the second ident is the identifier that
    /// should be used during code generation, the `rocket_ident`.
    inputs: Vec<(syn::Ident, syn::Ident, syn::Type)>,
}

fn parse_route(attr: RouteAttribute, function: syn::ItemFn) -> Result<Route> {
    // Gather diagnostics as we proceed.
    let mut diags = Diagnostics::new();

    // Emit a warning if a `data` param was supplied for non-payload methods.
    if let Some(ref data) = attr.data {
        if !attr.method.0.supports_payload() {
            let msg = format!("'{}' does not typically support payloads", attr.method.0);
            // FIXME(diag: warning)
            data.full_span.warning("`data` used with non-payload-supporting method")
                .span_note(attr.method.span, msg)
                .emit_as_item_tokens();
        }
    }

    // Collect non-wild dynamic segments in an `IndexSet`, checking for dups.
    let mut segments: IndexSet<Segment> = IndexSet::new();
    fn dup_check<'a, I>(set: &mut IndexSet<Segment>, iter: I, diags: &mut Diagnostics)
        where I: Iterator<Item = &'a Segment>
    {
        for segment in iter.filter(|s| s.is_dynamic()) {
            let span = segment.span;
            if let Some(previous) = set.replace(segment.clone()) {
                diags.push(span.error(format!("duplicate parameter: `{}`", previous.name))
                    .span_note(previous.span, "previous parameter with the same name here"))
            }
        }
    }

    dup_check(&mut segments, attr.path.path.iter().filter(|s| !s.is_wild()), &mut diags);
    attr.path.query.as_ref().map(|q| dup_check(&mut segments, q.iter(), &mut diags));
    dup_check(&mut segments, attr.data.as_ref().map(|s| &s.value.0).into_iter(), &mut diags);

    // Check the validity of function arguments.
    let mut inputs = vec![];
    let mut fn_segments: IndexSet<Segment> = IndexSet::new();
    for input in &function.sig.inputs {
        let help = "all handler arguments must be of the form: `ident: Type`";
        let span = input.span();
        let (ident, ty) = match input {
            syn::FnArg::Typed(arg) => match *arg.pat {
                syn::Pat::Ident(ref pat) => (&pat.ident, &arg.ty),
                syn::Pat::Wild(_) => {
                    diags.push(span.error("handler arguments cannot be ignored").help(help));
                    continue;
                }
                _ => {
                    diags.push(span.error("invalid use of pattern").help(help));
                    continue;
                }
            }
            // Other cases shouldn't happen since we parsed an `ItemFn`.
            _ => {
                diags.push(span.error("invalid handler argument").help(help));
                continue;
            }
        };

        let rocket_ident = ident.prepend(ROCKET_PARAM_PREFIX);
        inputs.push((ident.clone(), rocket_ident, ty.with_stripped_lifetimes()));
        fn_segments.insert(ident.into());
    }

    // Check that all of the declared parameters are function inputs.
    let span = function.sig.paren_token.span;
    for missing in segments.difference(&fn_segments) {
        diags.push(missing.span.error("unused dynamic parameter")
            .span_note(span, format!("expected argument named `{}` here", missing.name)))
    }

    diags.head_err_or(Route { attribute: attr, function, inputs, segments })
}

fn param_expr(seg: &Segment, ident: &syn::Ident, ty: &syn::Type) -> TokenStream {
    define_vars_and_mods!(req, data, error, log, request, _None, _Some, _Ok, _Err, Outcome);
    let i = seg.index.expect("dynamic parameters must be indexed");
    let span = ident.span().join(ty.span()).unwrap_or_else(|| ty.span());

    // All dynamic parameter should be found if this function is being called;
    // that's the point of statically checking the URI parameters.
    let internal_error = quote!({
        #log::error!("Internal invariant error: expected dynamic parameter not found.");
        #log::error!("Please report this error to the Rocket issue tracker.");
        #Outcome::Forward(#data)
    });

    // Returned when a dynamic parameter fails to parse.
    let field_name = syn::Ident::new(&seg.name, seg.span);
    let parse_error = quote!({
<<<<<<< HEAD
        #log::warn!(#field_name = %#error, "Failed to parse dynamic parameter");
=======
        #log::warn!(#field_name = ?#error, "Failed to parse dynamic parameter");
>>>>>>> eeeab889
        #Outcome::Forward(#data)
    });

    let expr = match seg.kind {
        Kind::Single => quote_spanned! { span =>
            match #req.raw_segment_str(#i) {
                #_Some(__s) => match <#ty as #request::FromParam>::from_param(__s) {
                    #_Ok(__v) => __v,
                    #_Err(#error) => return #parse_error,
                },
                #_None => return #internal_error
            }
        },
        Kind::Multi => quote_spanned! { span =>
            match #req.raw_segments(#i) {
                #_Some(__s) => match <#ty as #request::FromSegments>::from_segments(__s) {
                    #_Ok(__v) => __v,
                    #_Err(#error) => return #parse_error,
                },
                #_None => return #internal_error
            }
        },
        Kind::Static => return quote!()
    };

    quote! {
        #[allow(non_snake_case, unreachable_patterns, unreachable_code)]
        let #ident: #ty = #expr;
    }
}

fn data_expr(ident: &syn::Ident, ty: &syn::Type) -> TokenStream {
    define_vars_and_mods!(req, data, FromTransformedData, Outcome, Transform);
    let span = ident.span().join(ty.span()).unwrap_or_else(|| ty.span());
    quote_spanned! { span =>
        let __transform = <#ty as #FromTransformedData>::transform(#req, #data).await;

        #[allow(unreachable_patterns, unreachable_code)]
        let __outcome = match __transform {
            #Transform::Owned(#Outcome::Success(__v)) => {
                #Transform::Owned(#Outcome::Success(__v))
            },
            #Transform::Borrowed(#Outcome::Success(ref __v)) => {
                #Transform::Borrowed(#Outcome::Success(::std::borrow::Borrow::borrow(__v)))
            },
            #Transform::Borrowed(__o) => #Transform::Borrowed(__o.map(|_| {
                unreachable!("Borrowed(Success(..)) case handled in previous block")
            })),
            #Transform::Owned(__o) => #Transform::Owned(__o),
        };

        #[allow(non_snake_case, unreachable_patterns, unreachable_code)]
        let #ident: #ty = match <#ty as #FromTransformedData>::from_data(#req, __outcome).await {
            #Outcome::Success(__d) => __d,
            #Outcome::Forward(__d) => return #Outcome::Forward(__d),
            #Outcome::Failure((__c, _)) => return #Outcome::Failure(__c),
        };
    }
}

fn query_exprs(route: &Route) -> Option<TokenStream> {
    define_vars_and_mods!(_None, _Some, _Ok, _Err, _Option);
    define_vars_and_mods!(data, trail, log, request, req, Outcome, SmallVec, Query);
    let query_segments = route.attribute.path.query.as_ref()?;
    let (mut decls, mut matchers, mut builders) = (vec![], vec![], vec![]);
    for segment in query_segments {
        let name = &segment.name;
        let (ident, ty, span) = if segment.kind != Kind::Static {
            let (ident, ty) = route.inputs.iter()
                .find(|(ident, _, _)| ident == &segment.name)
                .map(|(_, rocket_ident, ty)| (rocket_ident, ty))
                .unwrap();

            let span = ident.span().join(ty.span()).unwrap_or_else(|| ty.span());
            (Some(ident), Some(ty), span.into())
        } else {
            (None, None, segment.span.into())
        };

        let decl = match segment.kind {
            Kind::Single => quote_spanned! { span =>
                #[allow(non_snake_case)]
                let mut #ident: #_Option<#ty> = #_None;
            },
            Kind::Multi => quote_spanned! { span =>
                #[allow(non_snake_case)]
                let mut #trail = #SmallVec::<[#request::FormItem; 8]>::new();
            },
            Kind::Static => quote!()
        };
<<<<<<< HEAD
        let field_name = syn::Ident::new(name, segment.span);
        let matcher = match segment.kind {
            Kind::Single => quote_spanned! { span =>
                (_, #name, __v) => {
                    #[allow(unreachable_patterns, unreachable_code)]
                    let __v = match <#ty as #request::FromFormValue>::from_form_value(__v) {
                        #_Ok(__v) => __v,
                        #_Err(__e) => {
                            #log::warn!(#field_name = ?__e, "Failed to parse");
                            return #Outcome::Forward(#data);
                        }
                    };

                    #ident = #_Some(__v);
=======
        let matcher = match segment.kind {
            Kind::Single => {
                let field_name = syn::Ident::new(name, segment.span);
                quote_spanned! { span =>
                    (_, #name, __v) => {
                        #[allow(unreachable_patterns, unreachable_code)]
                        let __v = match <#ty as #request::FromFormValue>::from_form_value(__v) {
                            #_Ok(__v) => __v,
                            #_Err(__e) => {
                                #log::warn!(#field_name = ?__e, "Failed to parse");
                                return #Outcome::Forward(#data);
                            }
                        };

                        #ident = #_Some(__v);
                    }
>>>>>>> eeeab889
                }
            }
            Kind::Static => quote! {
                (#name, _, _) => continue,
            },
            Kind::Multi => quote! {
                _ => #trail.push(__i),
            }
        };

        let builder = match segment.kind {
            Kind::Single => quote_spanned! { span =>
                #[allow(non_snake_case)]
                let #ident = match #ident.or_else(<#ty as #request::FromFormValue>::default) {
                    #_Some(__v) => __v,
                    #_None => {
                        #log::warn!(parameter = %#name, "Missing required query parameter");
<<<<<<< HEAD
                        return #Outcome::Forward(#data);
                    }
                };
            },
            Kind::Multi => quote_spanned! { span =>
                #[allow(non_snake_case)]
                let #ident = match <#ty as #request::FromQuery>::from_query(#Query(&#trail)) {
                    #_Ok(__v) => __v,
                    #_Err(__e) => {
                        #log::warn!(#field_name = ?__e, "Failed to parse");
=======
>>>>>>> eeeab889
                        return #Outcome::Forward(#data);
                    }
                };
            },
            Kind::Multi => {
                let field_name = syn::Ident::new(name, segment.span);
                quote_spanned! { span =>
                    #[allow(non_snake_case)]
                    let #ident = match <#ty as #request::FromQuery>::from_query(#Query(&#trail)) {
                        #_Ok(__v) => __v,
                        #_Err(__e) => {
                            #log::warn!(#field_name = ?__e, "Failed to parse");
                            return #Outcome::Forward(#data);
                        }
                    };
                }
            }
            Kind::Static => quote!()
        };

        decls.push(decl);
        matchers.push(matcher);
        builders.push(builder);
    }

    matchers.push(quote!(_ => continue));
    Some(quote! {
        #(#decls)*

        if let #_Some(__items) = #req.raw_query_items() {
            for __i in __items {
                match (__i.raw.as_str(), __i.key.as_str(), __i.value) {
                    #(
                        #[allow(unreachable_patterns, unreachable_code)]
                        #matchers
                    )*
                }
            }
        }

        #(
            #[allow(unreachable_patterns, unreachable_code)]
            #builders
        )*
    })
}

fn request_guard_expr(ident: &syn::Ident, ty: &syn::Type) -> TokenStream {
    define_vars_and_mods!(req, data, request, Outcome);
    let span = ident.span().join(ty.span()).unwrap_or_else(|| ty.span());
    quote_spanned! { span =>
        #[allow(non_snake_case, unreachable_patterns, unreachable_code)]
        let #ident: #ty = match <#ty as #request::FromRequest>::from_request(#req).await {
            #Outcome::Success(__v) => __v,
            #Outcome::Forward(_) => return #Outcome::Forward(#data),
            #Outcome::Failure((__c, _)) => return #Outcome::Failure(__c),
        };
    }
}

fn generate_internal_uri_macro(route: &Route) -> TokenStream {
    // Keep a global counter (+ thread ID later) to generate unique ids.
    static COUNTER: AtomicUsize = AtomicUsize::new(0);

    let dynamic_args = route.segments.iter()
        .filter(|seg| seg.source == Source::Path || seg.source == Source::Query)
        .filter(|seg| seg.kind != Kind::Static)
        .map(|seg| &seg.name)
        .map(|name| route.inputs.iter().find(|(ident, ..)| ident == name).unwrap())
        .map(|(ident, _, ty)| quote!(#ident: #ty));

    let mut hasher = DefaultHasher::new();
    route.function.sig.ident.hash(&mut hasher);
    route.attribute.path.origin.0.path().hash(&mut hasher);
    std::process::id().hash(&mut hasher);
    std::thread::current().id().hash(&mut hasher);
    COUNTER.fetch_add(1, Ordering::AcqRel).hash(&mut hasher);

    let generated_macro_name = route.function.sig.ident.prepend(URI_MACRO_PREFIX);
    let inner_generated_macro_name = generated_macro_name.append(&hasher.finish().to_string());
    let route_uri = route.attribute.path.origin.0.to_string();

    quote_spanned! { Span::call_site() =>
        #[doc(hidden)]
        #[macro_export]
        macro_rules! #inner_generated_macro_name {
            ($($token:tt)*) => {{
                extern crate std;
                extern crate rocket;
                rocket::rocket_internal_uri!(#route_uri, (#(#dynamic_args),*), $($token)*)
            }};
        }

        #[doc(hidden)]
        pub use #inner_generated_macro_name as #generated_macro_name;
    }
}

fn generate_respond_expr(route: &Route) -> TokenStream {
    let ret_span = match route.function.sig.output {
        syn::ReturnType::Default => route.function.sig.ident.span(),
        syn::ReturnType::Type(_, ref ty) => ty.span().into()
    };

    define_vars_and_mods!(req);
    define_vars_and_mods!(ret_span => handler);
    let user_handler_fn_name = &route.function.sig.ident;
    let parameter_names = route.inputs.iter()
        .map(|(_, rocket_ident, _)| rocket_ident);

    let _await = route.function.sig.asyncness.map(|a| quote_spanned!(a.span().into() => .await));
    let responder_stmt = quote_spanned! { ret_span =>
        let ___responder = #user_handler_fn_name(#(#parameter_names),*) #_await;
    };

    quote_spanned! { ret_span =>
        #responder_stmt
        #handler::Outcome::from(#req, ___responder)
    }
}

fn codegen_route(route: Route) -> Result<TokenStream> {
    // Generate the declarations for path, data, and request guard parameters.
    let mut data_stmt = None;
    let mut req_guard_definitions = vec![];
    let mut parameter_definitions = vec![];
    for (ident, rocket_ident, ty) in &route.inputs {
        let fn_segment: Segment = ident.into();
        match route.segments.get(&fn_segment) {
            Some(seg) if seg.source == Source::Path => {
                parameter_definitions.push(param_expr(seg, rocket_ident, &ty));
            }
            Some(seg) if seg.source == Source::Data => {
                // the data statement needs to come last, so record it specially
                data_stmt = Some(data_expr(rocket_ident, &ty));
            }
            Some(_) => continue, // handle query parameters later
            None => {
                req_guard_definitions.push(request_guard_expr(rocket_ident, &ty));
            }
        };
    }

    // Generate the declarations for query parameters.
    if let Some(exprs) = query_exprs(&route) {
        parameter_definitions.push(exprs);
    }

    // Gather everything we need.
<<<<<<< HEAD
    define_vars_and_mods!(req, log, data, _Box, Request, Data, StaticRouteInfo, HandlerFuture);
=======
    define_vars_and_mods!(req, log, data, _Box, Request, Data, Route, StaticRouteInfo, HandlerFuture);
>>>>>>> eeeab889
    let (vis, user_handler_fn) = (&route.function.vis, &route.function);
    let user_handler_fn_name = &user_handler_fn.sig.ident;
    let generated_internal_uri_macro = generate_internal_uri_macro(&route);
    let generated_respond_expr = generate_respond_expr(&route);
    let generated_span_name = user_handler_fn_name.to_string();

    let method = route.attribute.method;
    let path = route.attribute.path.origin.0.to_string();
    let rank = Optional(route.attribute.rank);
    let format = Optional(route.attribute.format);

    Ok(quote! {
        #user_handler_fn

        #[doc(hidden)]
<<<<<<< HEAD
        #vis fn #generated_fn_name<'_b>(
            #req: &'_b #Request,
            #data: #Data
        ) -> #HandlerFuture<'_b> {
            use #log::Instrument as _;
            #_Box::pin(async move {
                #(#req_guard_definitions)*
                #(#parameter_definitions)*
                #data_stmt

                #generated_respond_expr
            }.instrument(#log::info_span!(
                #generated_span_name,
                method = %#method,
                path = #path,
                "Route: {}", #generated_span_name
            )))
=======
        #[allow(non_camel_case_types)]
        /// Rocket code generated proxy structure.
        #vis struct #user_handler_fn_name {  }

        /// Rocket code generated proxy static conversion implementation.
        impl From<#user_handler_fn_name> for #StaticRouteInfo {
            fn from(_: #user_handler_fn_name) -> #StaticRouteInfo {
                fn monomorphized_function<'_b>(
                    #req: &'_b #Request,
                    #data: #Data
                ) -> #HandlerFuture<'_b> {
                    use #log::Instrument as _;
                    #_Box::pin(async move {
                        #(#req_guard_definitions)*
                        #(#parameter_definitions)*
                        #data_stmt

                        #generated_respond_expr
                    }.instrument(#log::info_span!(
                        #generated_span_name,
                        method = %#method,
                        path = #path,
                        "Route: {}", #generated_span_name
                    )))
                }

                #StaticRouteInfo {
                    name: stringify!(#user_handler_fn_name),
                    method: #method,
                    path: #path,
                    handler: monomorphized_function,
                    format: #format,
                    rank: #rank,
                }
            }
        }

        /// Rocket code generated proxy conversion implementation.
        impl From<#user_handler_fn_name> for #Route {
            #[inline]
            fn from(_: #user_handler_fn_name) -> #Route {
                #StaticRouteInfo::from(#user_handler_fn_name {}).into()
            }
>>>>>>> eeeab889
        }

        /// Rocket code generated wrapping URI macro.
        #generated_internal_uri_macro
    }.into())
}

fn complete_route(args: TokenStream, input: TokenStream) -> Result<TokenStream> {
    let function: syn::ItemFn = syn::parse2(input)
        .map_err(|e| Diagnostic::from(e))
        .map_err(|diag| diag.help("`#[route]` can only be used on functions"))?;

    let full_attr = quote!(#[route(#args)]);
    let attrs = Attribute::parse_outer.parse2(full_attr)?;
    let attribute = match RouteAttribute::from_attrs("route", &attrs) {
        Some(result) => result?,
        None => return Err(Span::call_site().error("internal error: bad attribute"))
    };

    codegen_route(parse_route(attribute, function)?)
}

fn incomplete_route(
    method: crate::http::Method,
    args: TokenStream,
    input: TokenStream
) -> Result<TokenStream> {
    let method_str = method.to_string().to_lowercase();
    // FIXME(proc_macro): there should be a way to get this `Span`.
    let method_span = StringLit::new(format!("#[{}]", method), Span::call_site())
        .subspan(2..2 + method_str.len());

    let method_ident = syn::Ident::new(&method_str, method_span.into());

    let function: syn::ItemFn = syn::parse2(input)
        .map_err(|e| Diagnostic::from(e))
        .map_err(|d| d.help(format!("#[{}] can only be used on functions", method_str)))?;

    let full_attr = quote!(#[#method_ident(#args)]);
    let attrs = Attribute::parse_outer.parse2(full_attr)?;
    let method_attribute = match MethodRouteAttribute::from_attrs(&method_str, &attrs) {
        Some(result) => result?,
        None => return Err(Span::call_site().error("internal error: bad attribute"))
    };

    let attribute = RouteAttribute {
        method: SpanWrapped {
            full_span: method_span, span: method_span, value: Method(method)
        },
        path: method_attribute.path,
        data: method_attribute.data,
        format: method_attribute.format,
        rank: method_attribute.rank,
    };

    codegen_route(parse_route(attribute, function)?)
}

pub fn route_attribute<M: Into<Option<crate::http::Method>>>(
    method: M,
    args: proc_macro::TokenStream,
    input: proc_macro::TokenStream
) -> TokenStream {
    let result = match method.into() {
        Some(method) => incomplete_route(method, args.into(), input.into()),
        None => complete_route(args.into(), input.into())
    };

    result.unwrap_or_else(|diag| diag.emit_as_item_tokens())
}<|MERGE_RESOLUTION|>--- conflicted
+++ resolved
@@ -140,11 +140,7 @@
     // Returned when a dynamic parameter fails to parse.
     let field_name = syn::Ident::new(&seg.name, seg.span);
     let parse_error = quote!({
-<<<<<<< HEAD
-        #log::warn!(#field_name = %#error, "Failed to parse dynamic parameter");
-=======
         #log::warn!(#field_name = ?#error, "Failed to parse dynamic parameter");
->>>>>>> eeeab889
         #Outcome::Forward(#data)
     });
 
@@ -235,22 +231,6 @@
             },
             Kind::Static => quote!()
         };
-<<<<<<< HEAD
-        let field_name = syn::Ident::new(name, segment.span);
-        let matcher = match segment.kind {
-            Kind::Single => quote_spanned! { span =>
-                (_, #name, __v) => {
-                    #[allow(unreachable_patterns, unreachable_code)]
-                    let __v = match <#ty as #request::FromFormValue>::from_form_value(__v) {
-                        #_Ok(__v) => __v,
-                        #_Err(__e) => {
-                            #log::warn!(#field_name = ?__e, "Failed to parse");
-                            return #Outcome::Forward(#data);
-                        }
-                    };
-
-                    #ident = #_Some(__v);
-=======
         let matcher = match segment.kind {
             Kind::Single => {
                 let field_name = syn::Ident::new(name, segment.span);
@@ -267,7 +247,6 @@
 
                         #ident = #_Some(__v);
                     }
->>>>>>> eeeab889
                 }
             }
             Kind::Static => quote! {
@@ -285,19 +264,6 @@
                     #_Some(__v) => __v,
                     #_None => {
                         #log::warn!(parameter = %#name, "Missing required query parameter");
-<<<<<<< HEAD
-                        return #Outcome::Forward(#data);
-                    }
-                };
-            },
-            Kind::Multi => quote_spanned! { span =>
-                #[allow(non_snake_case)]
-                let #ident = match <#ty as #request::FromQuery>::from_query(#Query(&#trail)) {
-                    #_Ok(__v) => __v,
-                    #_Err(__e) => {
-                        #log::warn!(#field_name = ?__e, "Failed to parse");
-=======
->>>>>>> eeeab889
                         return #Outcome::Forward(#data);
                     }
                 };
@@ -447,11 +413,7 @@
     }
 
     // Gather everything we need.
-<<<<<<< HEAD
-    define_vars_and_mods!(req, log, data, _Box, Request, Data, StaticRouteInfo, HandlerFuture);
-=======
     define_vars_and_mods!(req, log, data, _Box, Request, Data, Route, StaticRouteInfo, HandlerFuture);
->>>>>>> eeeab889
     let (vis, user_handler_fn) = (&route.function.vis, &route.function);
     let user_handler_fn_name = &user_handler_fn.sig.ident;
     let generated_internal_uri_macro = generate_internal_uri_macro(&route);
@@ -467,25 +429,6 @@
         #user_handler_fn
 
         #[doc(hidden)]
-<<<<<<< HEAD
-        #vis fn #generated_fn_name<'_b>(
-            #req: &'_b #Request,
-            #data: #Data
-        ) -> #HandlerFuture<'_b> {
-            use #log::Instrument as _;
-            #_Box::pin(async move {
-                #(#req_guard_definitions)*
-                #(#parameter_definitions)*
-                #data_stmt
-
-                #generated_respond_expr
-            }.instrument(#log::info_span!(
-                #generated_span_name,
-                method = %#method,
-                path = #path,
-                "Route: {}", #generated_span_name
-            )))
-=======
         #[allow(non_camel_case_types)]
         /// Rocket code generated proxy structure.
         #vis struct #user_handler_fn_name {  }
@@ -529,7 +472,6 @@
             fn from(_: #user_handler_fn_name) -> #Route {
                 #StaticRouteInfo::from(#user_handler_fn_name {}).into()
             }
->>>>>>> eeeab889
         }
 
         /// Rocket code generated wrapping URI macro.
