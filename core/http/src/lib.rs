#![recursion_limit="512"]

#![warn(rust_2018_idioms)]
#![warn(missing_docs)]

//! Types that map to concepts in HTTP.
//!
//! This module exports types that map to HTTP concepts or to the underlying
//! HTTP library when needed. Because the underlying HTTP library is likely to
//! change (see [#17]), types in [`hyper`] should be considered unstable.
//!
//! [#17]: https://github.com/SergioBenitez/Rocket/issues/17

#[macro_use]
extern crate pear;

pub mod bindable;
pub mod hyper;
pub mod uri;
pub mod ext;

#[macro_use]
mod docify;

#[macro_use]
mod header;
mod method;
mod status;
mod raw_str;
mod parse;
mod listener;

/// Case-preserving, ASCII case-insensitive string types.
///
/// An _uncased_ string is case-preserving. That is, the string itself contains
/// cased characters, but comparison (including ordering, equality, and hashing)
/// is ASCII case-insensitive. **Note:** the `alloc` feature _is_ enabled.
pub mod uncased {
    #[doc(inline)] pub use uncased::*;
}

// Types that we expose for use _only_ by core. Please don't use this.
#[doc(hidden)]
#[path = "."]
pub mod private {
    pub use crate::parse::Indexed;
    pub use smallvec::{SmallVec, Array};
<<<<<<< HEAD
    pub use crate::listener::{bind_tcp, bind_unix, Incoming, Listener, Connection, RawCertificate};
=======
    pub use crate::listener::{TcpListener, Incoming, Listener, Connection, Certificates};
>>>>>>> bf2bd0e9
    pub use cookie;
}

#[doc(hidden)]
#[cfg(feature = "tls")]
pub mod tls;

pub use crate::method::Method;
pub use crate::status::{Status, StatusClass};
pub use crate::raw_str::{RawStr, RawStrBuf};
pub use crate::header::*;<|MERGE_RESOLUTION|>--- conflicted
+++ resolved
@@ -1,5 +1,4 @@
-#![recursion_limit="512"]
-
+#![recursion_limit = "512"]
 #![warn(rust_2018_idioms)]
 #![warn(missing_docs)]
 
@@ -15,20 +14,20 @@
 extern crate pear;
 
 pub mod bindable;
+pub mod ext;
 pub mod hyper;
 pub mod uri;
-pub mod ext;
 
 #[macro_use]
 mod docify;
 
 #[macro_use]
 mod header;
+mod listener;
 mod method;
+mod parse;
+mod raw_str;
 mod status;
-mod raw_str;
-mod parse;
-mod listener;
 
 /// Case-preserving, ASCII case-insensitive string types.
 ///
@@ -36,28 +35,27 @@
 /// cased characters, but comparison (including ordering, equality, and hashing)
 /// is ASCII case-insensitive. **Note:** the `alloc` feature _is_ enabled.
 pub mod uncased {
-    #[doc(inline)] pub use uncased::*;
+    #[doc(inline)]
+    pub use uncased::*;
 }
 
 // Types that we expose for use _only_ by core. Please don't use this.
 #[doc(hidden)]
 #[path = "."]
 pub mod private {
+    pub use crate::listener::{
+        bind_tcp, bind_unix, Certificates, Connection, Incoming, Listener, TcpListener,
+    };
     pub use crate::parse::Indexed;
-    pub use smallvec::{SmallVec, Array};
-<<<<<<< HEAD
-    pub use crate::listener::{bind_tcp, bind_unix, Incoming, Listener, Connection, RawCertificate};
-=======
-    pub use crate::listener::{TcpListener, Incoming, Listener, Connection, Certificates};
->>>>>>> bf2bd0e9
     pub use cookie;
+    pub use smallvec::{Array, SmallVec};
 }
 
 #[doc(hidden)]
 #[cfg(feature = "tls")]
 pub mod tls;
 
+pub use crate::header::*;
 pub use crate::method::Method;
-pub use crate::status::{Status, StatusClass};
 pub use crate::raw_str::{RawStr, RawStrBuf};
-pub use crate::header::*;+pub use crate::status::{Status, StatusClass};