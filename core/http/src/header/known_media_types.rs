--- conflicted
+++ resolved
@@ -44,11 +44,8 @@
         MP4 (is_mp4): "MPEG4 Video", "video", "mp4",
         ZIP (is_zip): "ZIP archive", "application", "zip",
         EventStream (is_event_stream): "SSE stream", "text", "event-stream",
-<<<<<<< HEAD
         SEP2 (is_sep2): "Smart Energy Profile 2.0", "application", "sep+xml",
-=======
         Markdown (is_markdown): "markdown text", "text", "markdown" ; "charset" => "utf-8",
->>>>>>> 2433b421
     })
 }
 
