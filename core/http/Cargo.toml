[package]
name = "rocket_http"
version = "0.4.0"
authors = ["Sergio Benitez <sb@sergio.bz>"]
description = """
Types, traits, and parsers for HTTP requests, responses, and headers.
"""
documentation = "https://api.rocket.rs/v0.4/rocket_http/"
homepage = "https://rocket.rs"
repository = "https://github.com/SergioBenitez/Rocket"
readme = "../../README.md"
keywords = ["rocket", "web", "framework", "http"]
license = "MIT/Apache-2.0"
categories = ["web-programming"]

[features]
default = []
tls = ["rustls", "hyper-sync-rustls"]
private-cookies = ["cookie/secure"]

[dependencies]
smallvec = "0.6"
percent-encoding = "1"
hyper = { version = "0.10.13", default-features = false }
time = "0.1"
indexmap = "1.0"
rustls = { version = "0.14", optional = true }
state = "0.4"
<<<<<<< HEAD
cookie = { version = "0.11", features = ["percent-encode", "secure"] }
pear = { git = "http://github.com/SergioBenitez/Pear", rev = "b475140" }
dns-lookup = "0.9.1"
untrusted = "0.6.1"
webpki = "0.18.0-alpha4"
=======
cookie = { version = "0.11", features = ["percent-encode"] }
pear = "0.1"
unicode-xid = "0.1"
>>>>>>> ecc17d19

[dependencies.hyper-sync-rustls]
version = "=0.3.0-rc.4"
features = ["server"]
optional = true
git = "https://github.com/Kmoneal/hyper-sync-rustls"
branch = "feature/mtls"

[dev-dependencies]
rocket = { version = "0.4.0", path = "../lib" }<|MERGE_RESOLUTION|>--- conflicted
+++ resolved
@@ -26,17 +26,12 @@
 indexmap = "1.0"
 rustls = { version = "0.14", optional = true }
 state = "0.4"
-<<<<<<< HEAD
-cookie = { version = "0.11", features = ["percent-encode", "secure"] }
-pear = { git = "http://github.com/SergioBenitez/Pear", rev = "b475140" }
+cookie = { version = "0.11", features = ["percent-encode"] }
+pear = "0.1"
+unicode-xid = "0.1"
 dns-lookup = "0.9.1"
 untrusted = "0.6.1"
 webpki = "0.18.0-alpha4"
-=======
-cookie = { version = "0.11", features = ["percent-encode"] }
-pear = "0.1"
-unicode-xid = "0.1"
->>>>>>> ecc17d19
 
 [dependencies.hyper-sync-rustls]
 version = "=0.3.0-rc.4"
