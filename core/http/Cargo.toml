--- conflicted
+++ resolved
@@ -69,11 +69,7 @@
 default-features = false
 
 [dev-dependencies]
-<<<<<<< HEAD
-rocket = { version = "0.5.0-rc.1", path = "../lib", features = ["mtls"] }
+rocket = { path = "../lib", features = ["mtls"] }
 
 [target.'cfg(windows)'.dependencies]
-uds_windows = "1"
-=======
-rocket = { path = "../lib", features = ["mtls"] }
->>>>>>> bf2bd0e9
+uds_windows = "1"