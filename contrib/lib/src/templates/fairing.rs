use crate::templates::{DEFAULT_TEMPLATE_DIR, Context, Engines};

use rocket::Rocket;
use rocket::fairing::{Fairing, Info, Kind};

pub(crate) use self::context::ContextManager;

#[cfg(not(debug_assertions))]
mod context {
    use std::ops::Deref;
    use crate::templates::Context;

    /// Wraps a Context. With `cfg(debug_assertions)` active, this structure
    /// additionally provides a method to reload the context at runtime.
    pub(crate) struct ContextManager(Context);

    impl ContextManager {
        pub fn new(ctxt: Context) -> ContextManager {
            ContextManager(ctxt)
        }

        pub fn context<'a>(&'a self) -> impl Deref<Target=Context> + 'a {
            &self.0
        }

        pub fn is_reloading(&self) -> bool {
            false
        }
    }
}

#[cfg(debug_assertions)]
mod context {
    use std::ops::{Deref, DerefMut};
    use std::sync::{RwLock, Mutex};
    use std::sync::mpsc::{channel, Receiver};

    use notify::{raw_watcher, RawEvent, RecommendedWatcher, RecursiveMode, Watcher};

    use crate::templates::{Context, Engines};

    /// Wraps a Context. With `cfg(debug_assertions)` active, this structure
    /// additionally provides a method to reload the context at runtime.
    pub(crate) struct ContextManager {
        /// The current template context, inside an RwLock so it can be updated.
        context: RwLock<Context>,
        /// A filesystem watcher and the receive queue for its events.
        watcher: Option<Mutex<(RecommendedWatcher, Receiver<RawEvent>)>>,
    }

    impl ContextManager {
        pub fn new(ctxt: Context) -> ContextManager {
            let (tx, rx) = channel();
            let watcher = raw_watcher(tx).and_then(|mut watcher| {
                watcher.watch(ctxt.root.canonicalize()?, RecursiveMode::Recursive)?;
                Ok(watcher)
            });

            let watcher = match watcher {
                Ok(watcher) => Some(Mutex::new((watcher, rx))),
                Err(error) => {
                    let span = warn_span!("Failed to enable live template reloading", %error);
                    debug!(parent: &span, reload_error = ?error);
                    warn!(parent: &span, "Live template reloading is unavailable.");
                    None
                }
            };

            ContextManager {
                watcher,
                context: RwLock::new(ctxt),
            }
        }

        pub fn context(&self) -> impl Deref<Target=Context> + '_ {
            self.context.read().unwrap()
        }

        pub fn is_reloading(&self) -> bool {
            self.watcher.is_some()
        }

        fn context_mut(&self) -> impl DerefMut<Target=Context> + '_ {
            self.context.write().unwrap()
        }

        /// Checks whether any template files have changed on disk. If there
        /// have been changes since the last reload, all templates are
        /// reinitialized from disk and the user's customization callback is run
        /// again.
        pub fn reload_if_needed<F: Fn(&mut Engines)>(&self, custom_callback: F) {
            self.watcher.as_ref().map(|w| {
                let rx_lock = w.lock().expect("receive queue lock");
                let mut changed = false;
                while let Ok(_) = rx_lock.1.try_recv() {
                    changed = true;
                }

                if changed {
                    let span = info_span!("Change detected: reloading templates.");
<<<<<<< HEAD
                    let _entered = span.enter();
=======
>>>>>>> eeeab889
                    let mut ctxt = self.context_mut();
                    if let Some(mut new_ctxt) = Context::initialize(ctxt.root.clone()) {
                        custom_callback(&mut new_ctxt.engines);
                        *ctxt = new_ctxt;
<<<<<<< HEAD
                        info!("reloaded!");
                    } else {
                        warn!("An error occurred while reloading templates.");
                        warn!("The previous templates will remain active.");
=======
                        info!(parent: &span, "reloaded!");
                    } else {
                        warn!(parent: &span, "An error occurred while reloading templates.");
                        warn!(parent: &span, "The previous templates will remain active.");
>>>>>>> eeeab889
                    };
                }
            });
        }
    }
}

/// The TemplateFairing initializes the template system on attach, running
/// custom_callback after templates have been loaded. In debug mode, the fairing
/// checks for modifications to templates before every request and reloads them
/// if necessary.
pub struct TemplateFairing {
    /// The user-provided customization callback, allowing the use of
    /// functionality specific to individual template engines. In debug mode,
    /// this callback might be run multiple times as templates are reloaded.
    pub custom_callback: Box<dyn Fn(&mut Engines) + Send + Sync + 'static>,
}

#[rocket::async_trait]
impl Fairing for TemplateFairing {
    fn info(&self) -> Info {
        // on_request only applies in debug mode, so only enable it in debug.
        #[cfg(debug_assertions)] let kind = Kind::Attach | Kind::Request;
        #[cfg(not(debug_assertions))] let kind = Kind::Attach;

        Info { kind, name: "Templates" }
    }

    /// Initializes the template context. Templates will be searched for in the
    /// `template_dir` config variable or the default ([DEFAULT_TEMPLATE_DIR]).
    /// The user's callback, if any was supplied, is called to customize the
    /// template engines. In debug mode, the `ContextManager::new` method
    /// initializes a directory watcher for auto-reloading of templates.
    async fn on_attach(&self, rocket: Rocket) -> Result<Rocket, Rocket> {
        use rocket::figment::{Source, value::magic::RelativePathBuf};

        let configured_dir = rocket.figment()
            .extract_inner::<RelativePathBuf>("template_dir")
            .map(|path| path.relative());

        let path = match configured_dir {
            Ok(dir) => dir,
            Err(e) if e.missing() => DEFAULT_TEMPLATE_DIR.into(),
            Err(e) => {
<<<<<<< HEAD
                e.pretty_print();
                warn!("Using default templates directory '{:?}'", template_root);
=======
                rocket::config::pretty_print_error(e);
                return Err(rocket);
>>>>>>> eeeab889
            }
        };

        let root = Source::from(&*path);
        match Context::initialize(path) {
            Some(mut ctxt) => {
                use rocket::{trace::PaintExt, yansi::Paint};
                use crate::templates::Engines;

                let span = info_span!("templating", "{}{}", Paint::emoji("📐 "), Paint::magenta("Templating:"));
                info!(parent: &span, "directory: {}", Paint::white(&root));
                info!(parent: &span, "engines: {:?}", Paint::white(Engines::ENABLED_EXTENSIONS));

                (self.custom_callback)(&mut ctxt.engines);
                Ok(rocket.manage(ContextManager::new(ctxt)))
            }
            None => Err(rocket),
        }
    }

    #[cfg(debug_assertions)]
    async fn on_request(&self, req: &mut rocket::Request<'_>, _data: &mut rocket::Data) {
        let cm = req.managed_state::<ContextManager>()
            .expect("Template ContextManager registered in on_attach");

        cm.reload_if_needed(&*self.custom_callback);
    }
}<|MERGE_RESOLUTION|>--- conflicted
+++ resolved
@@ -98,25 +98,14 @@
 
                 if changed {
                     let span = info_span!("Change detected: reloading templates.");
-<<<<<<< HEAD
-                    let _entered = span.enter();
-=======
->>>>>>> eeeab889
                     let mut ctxt = self.context_mut();
                     if let Some(mut new_ctxt) = Context::initialize(ctxt.root.clone()) {
                         custom_callback(&mut new_ctxt.engines);
                         *ctxt = new_ctxt;
-<<<<<<< HEAD
-                        info!("reloaded!");
-                    } else {
-                        warn!("An error occurred while reloading templates.");
-                        warn!("The previous templates will remain active.");
-=======
                         info!(parent: &span, "reloaded!");
                     } else {
                         warn!(parent: &span, "An error occurred while reloading templates.");
                         warn!(parent: &span, "The previous templates will remain active.");
->>>>>>> eeeab889
                     };
                 }
             });
@@ -161,13 +150,8 @@
             Ok(dir) => dir,
             Err(e) if e.missing() => DEFAULT_TEMPLATE_DIR.into(),
             Err(e) => {
-<<<<<<< HEAD
-                e.pretty_print();
-                warn!("Using default templates directory '{:?}'", template_root);
-=======
                 rocket::config::pretty_print_error(e);
                 return Err(rocket);
->>>>>>> eeeab889
             }
         };
 
