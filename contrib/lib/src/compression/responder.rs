use rocket::response::{self, Responder, Response};
use rocket::Request;

use super::CompressionUtils;

/// Compresses responses with Brotli or Gzip compression.
///
/// The `Compress` type implements brotli and gzip compression for responses in
/// accordance with the `Accept-Encoding` header. If accepted, brotli
/// compression is preferred over gzip.
///
/// In the brotli compression mode (using the
/// [rust-brotli](https://github.com/dropbox/rust-brotli) crate), quality is set
/// to 2 in order to achieve fast compression with a compression ratio similar
/// to gzip. When appropriate, brotli's text and font compression modes are
/// used.
///
/// In the gzip compression mode (using the
/// [flate2](https://github.com/alexcrichton/flate2-rs) crate), quality is set
/// to the default (9) in order to have good compression ratio.
///
/// Responses that already have a `Content-Encoding` header are not compressed.
///
/// # Usage
///
/// Compress responses by wrapping a `Responder` inside `Compress`:
///
/// ```rust
/// use rocket_contrib::compression::Compress;
///
/// # #[allow(unused_variables)]
/// let response = Compress("Hi.");
/// ```
#[derive(Debug)]
pub struct Compress<R>(pub R);

<<<<<<< HEAD
#[rocket::async_trait]
impl<'r, R: Responder<'r> + Send> Responder<'r> for Compress<R> {
    #[inline(always)]
    async fn respond_to(self, request: &'r Request<'_>) -> response::Result<'r> {
=======
impl<'r, 'o: 'r, R: Responder<'r, 'o>> Responder<'r, 'o> for Compress<R> {
    #[inline(always)]
    fn respond_to(self, request: &'r Request<'_>) -> response::Result<'o> {
>>>>>>> f3a817b6
        let mut response = Response::build()
            .merge(self.0.respond_to(request).await?)
            .finalize();

        CompressionUtils::compress_response(request, &mut response, &[]);
        Ok(response)
    }
}<|MERGE_RESOLUTION|>--- conflicted
+++ resolved
@@ -34,18 +34,11 @@
 #[derive(Debug)]
 pub struct Compress<R>(pub R);
 
-<<<<<<< HEAD
-#[rocket::async_trait]
-impl<'r, R: Responder<'r> + Send> Responder<'r> for Compress<R> {
-    #[inline(always)]
-    async fn respond_to(self, request: &'r Request<'_>) -> response::Result<'r> {
-=======
 impl<'r, 'o: 'r, R: Responder<'r, 'o>> Responder<'r, 'o> for Compress<R> {
     #[inline(always)]
     fn respond_to(self, request: &'r Request<'_>) -> response::Result<'o> {
->>>>>>> f3a817b6
         let mut response = Response::build()
-            .merge(self.0.respond_to(request).await?)
+            .merge(self.0.respond_to(request)?)
             .finalize();
 
         CompressionUtils::compress_response(request, &mut response, &[]);
